## Relevant Files

- `src/core/config.ts` - Handle reading/writing `config/app-config.json5`, merging defaults, and watching for changes.
- `src/core/plugin-manager.ts` - Load plugin manifests and manage lifecycle.
- `src/core/logger.ts` - Provide timestamped logging with plugin identifiers.
- `src/core/event-bus.ts` - Dispatch events between core and plugins.
- `src/ui/renderer.ts` - Initialize the main UI.
- `src/ui/plugin-ui-loader.ts` - Sandbox and display plugin UIs.
- `src/ui/components/FileScanner.tsx` - Reusable file scanner/filter component.
- `src/ui/components/FileScanner.css` - Styles for the FileScanner component.
- `tests/ui/components/FileScanner.test.tsx` - Tests for FileScanner UI behavior.
- `tests/setup.ts` - Jest setup including custom matchers.
- `tests/style-mock.js` - Stub for imported CSS modules during tests.
- `src/ui/components/JsonEditor.tsx` - JSON5 editor with schema enforcement.
- `src/ui/components/MercurialCommit.ts` - Commit edited files to Mercurial.
- `plugins/script-runner/index.ts` - PowerShell script discovery and execution plugin.
- `plugins/context-generator/index.ts` - Folder scanning and text bundling plugin.
- `plugins/as-built-documenter/index.ts` - Documentation generation plugin.
- `plugins/customer-links/index.ts` - Customer links viewer and exporter.
- `config/app-config.json5` - Main application configuration file.
- `tests/core/**/*.ts` - Jest unit tests for core modules and components.
- `tests/e2e/**/*.spec.ts` - Playwright end-to-end tests for plugin flows.
- `tasks/tasks-redoprompt.md` - Task list for project management.

### Notes

- Follow Test-Driven Development: write failing tests before implementation.
- Use TypeScript in strict mode for all source files.
- Apply the color palette from `prompts/style..css.md` and the Nunito Sans font for UI components.
- Mark a task complete only after test coverage verifies the behavior.

## Tasks

- [x] 1.0 Environment Setup

  - [x] 1.1 Create base folder structure (`src/core`, `src/ui`, `plugins`, `config`).
  - [x] 1.2 Configure TypeScript strict mode via `tsconfig.json`.
  - [x] 1.3 Install and configure Jest and Playwright for testing.

- [x] 2.0 Core Modules Implementation

  - [x] 2.1 Configuration Manager (`src/core/config.ts`)

    - [x] Read and write `config/app-config.json5` using JSON5 parser.
    - [x] Merge plugin default settings on first run.
    - [x] Watch for configuration changes and notify plugins via event bus.

  - [x] 2.2 Plugin Manager (`src/core/plugin-manager.ts`)
    - [x] Load each plugin’s `plugin.json5` manifest and main module.
    - [x] Provide lifecycle hooks to initialize and stop plugins.
    - [x] Expose helper to retrieve and update plugin configuration.
  - [x] 2.3 Logger (`src/core/logger.ts`)
    - [x] Create timestamped log entries with plugin identifiers.
    - [x] Support info, warning, and error levels written to console and file.
  - [x] 2.4 Event Bus (`src/core/event-bus.ts`)
    - [x] Implement publish/subscribe for core and plugins.
    - [x] Ensure events are strongly typed and support payloads.

- [ ] 3.0 Built-in Components

  - [ ] 3.1 FileScanner Component
<<<<<<< HEAD
    - [x] Display file tree with checkboxes for files and folders.
    - [x] Provide search box for filtering tree results.
    - [x] Write failing test for dialog to select root folder and remember path.
    - [x] Implement dialog to select root folder and remember path.
    - [x] Write failing test for preset dropdown and filter name field to save presets.
    - [x] Implement preset dropdown and filter name field to save presets.
    - [x] Write failing test for include/exclude regex mode selectors.
    - [ ] Implement include/exclude regex mode selectors for folders and files.
    - [ ] Write failing test for max depth setting for recursive scans.
    - [ ] Implement max depth setting for recursive scans.
    - [ ] Write failing test for Apply filters button to rescan with current settings.
    - [ ] Implement Apply filters button to rescan with current settings.
    - [ ] Write failing test for Save Filter and Delete Filter actions.
    - [ ] Implement Save Filter and Delete Filter actions for managing presets.
=======
    - [x] 3.1.1 Display file tree with checkboxes for files and folders.
    - [x] 3.1.2 Provide search box for filtering tree results.
    - [x] 3.1.3 Write failing test for dialog to select root folder and remember path.
    - [x] 3.1.4 Implement dialog to select root folder and remember path.
    - [x] 3.1.5 Write failing test for preset dropdown and filter name field to save presets.
    - [x] 3.1.6 Implement preset dropdown and filter name field to save presets.
    - [ ] 3.1.7 Write failing test for include/exclude regex mode selectors.
    - [ ] 3.1.8 Implement include/exclude regex mode selectors for folders and files.
    - [ ] 3.1.9 Write failing test for max depth setting for recursive scans.
    - [ ] 3.1.10 Implement max depth setting for recursive scans.
    - [ ] 3.1.11 Write failing test for Apply filters button to rescan with current settings.
    - [ ] 3.1.12 Implement Apply filters button to rescan with current settings.
    - [ ] 3.1.13 Write failing test for Save Filter and Delete Filter actions.
    - [ ] 3.1.14 Implement Save Filter and Delete Filter actions for managing presets.
>>>>>>> 0fcbced5
  - [ ] 3.2 JsonEditor Component
    - [ ] 3.2.1 Write failing test for opening and editing JSON or JSON5 files with optional schema enforcement.
    - [ ] 3.2.2 Implement opening and editing JSON or JSON5 files with optional schema enforcement.
    - [ ] 3.2.3 Write failing test for adding and deleting entries within a file.
    - [ ] 3.2.4 Implement adding and deleting entries within a file.
    - [ ] 3.2.5 Write failing test for API allowing plugins to open a file with its schema.
    - [ ] 3.2.6 Implement API allowing plugins to open a file with its schema.
    - [ ] 3.2.7 Write failing test for function to compact nested data beyond a chosen depth.
    - [ ] 3.2.8 Implement function to compact nested data beyond a chosen depth.
    - [ ] 3.2.9 Write failing test for committing changes via Mercurial revision control.
    - [ ] 3.2.10 Implement committing changes via Mercurial revision control.
  - [ ] 3.3 MercurialCommit Module
    - [ ] Write failing test for creating a commit whenever a file is saved.
    - [ ] Implement creating a commit whenever a file is saved.
    - [ ] Write failing test for popup prompting for commit message with default.
    - [ ] Implement popup prompting for commit message, defaulting when empty.

- [ ] 4.0 Plugin Development

  - [ ] 4.1 Script Runner Plugin
    - [ ] Write failing test to discover PowerShell scripts and list them with filter by ID, name, or description.
    - [ ] Implement discovery of PowerShell scripts and list them with filter by ID, name, or description.
    - [ ] Write failing test for running scripts with default parameters and showing status indicator.
    - [ ] Implement running scripts with default parameters and showing status indicator.
    - [ ] Write failing test for Customize dialog to override parameters and save defaults.
    - [ ] Implement Customize dialog to override parameters and save defaults.
    - [ ] Write failing test for Edit and Remove actions for script configurations.
    - [ ] Implement Edit and Remove actions for script configurations.
    - [ ] Write failing test for setup dialog when new scripts are discovered.
    - [ ] Implement setup dialog for newly discovered scripts.
    - [ ] Write failing test for Clear Output and Copy Output actions.
    - [ ] Implement Clear Output and Copy Output actions for the output panel.
  - [ ] 4.2 Context Generator Plugin
    - [ ] Write failing test for using File Scanner filter component to choose files.
    - [ ] Implement using File Scanner filter component to choose files.
    - [ ] Write failing test for Generate Context button showing progress and character count.
    - [ ] Implement Generate Context button showing progress and character count.
    - [ ] Write failing test for Copy to Clipboard action with confirmation message.
    - [ ] Implement Copy to Clipboard action with confirmation message.
    - [ ] Write failing test for output area displaying progress and character count.
    - [ ] Implement output area displaying progress and character count.
  - [ ] 4.3 As-Built Documenter Plugin
    - [ ] Write failing test for Template File dropdown listing Markdown templates and allowing clearing.
    - [ ] Implement Template File dropdown listing Markdown templates and allowing clearing.
    - [ ] Write failing test for Load button opening any `.md` file.
    - [ ] Implement Load button opening any `.md` file.
    - [ ] Write failing test for toolbar to format and insert `{{#each}}` snippets.
    - [ ] Implement toolbar to format and insert `{{#each}}` snippets.
    - [ ] Write failing test for embedding CodeMirror editor for editing templates.
    - [ ] Implement embedding CodeMirror editor for editing templates.
    - [ ] Write failing test for Save button writing templates to `templates/as-built`.
    - [ ] Implement Save button writing templates to `templates/as-built`.
    - [ ] Write failing test for Data Source dropdown populated from configuration.
    - [ ] Implement Data Source dropdown populated from configuration.
    - [ ] Write failing test for loading sample data via IPC.
    - [ ] Implement loading sample data via IPC.
    - [ ] Write failing test for Sample Data Table supporting copying loops or field names.
    - [ ] Implement Sample Data Table supporting copying loops or field names.
    - [ ] Write failing test for Prev/Next buttons paging through sample data.
    - [ ] Implement Prev/Next buttons paging through sample data.
    - [ ] Write failing test for Configuration Editor with Save Config button.
    - [ ] Implement Configuration Editor with Save Config button.
    - [ ] Write failing test for Add Data Source button prompting for ID and URL and saving immediately.
    - [ ] Implement Add Data Source button prompting for ID and URL and saving immediately.
  - [ ] 4.4 Customer Links Plugin
    - [ ] Write failing test for scanning configurable JSON or JSON5 file for customer sites.
    - [ ] Implement scanning configurable JSON or JSON5 file for customer sites.
    - [ ] Write failing test for generating standalone HTML and rendering it inside the plugin.
    - [ ] Implement generating standalone HTML and rendering it inside the plugin.
    - [ ] Write failing test for saving generated HTML, CSS, and JavaScript to configured output path.
    - [ ] Implement saving generated HTML, CSS, and JavaScript to configured output path.
    - [ ] Write failing test for launching JsonEditor to modify `Customers.json` and update locations.
    - [ ] Implement launching JsonEditor to modify `Customers.json` and update locations.

- [ ] 5.0 UI and Testing
  - [ ] Write failing test for creating responsive card-based UI using palette colors and Nunito Sans.
  - [ ] Implement responsive card-based UI using palette colors and Nunito Sans.
  - [ ] Write failing test for loading plugin interfaces via `plugin-ui-loader.ts`.
  - [ ] Implement loading plugin interfaces via `plugin-ui-loader.ts`.
  - [ ] 5.3 Write unit tests for core modules and components.
  - [ ] 5.4 Write end-to-end tests covering plugin workflows.
  - [ ] 5.5 Ensure full test coverage before merging changes.<|MERGE_RESOLUTION|>--- conflicted
+++ resolved
@@ -59,29 +59,13 @@
 - [ ] 3.0 Built-in Components
 
   - [ ] 3.1 FileScanner Component
-<<<<<<< HEAD
-    - [x] Display file tree with checkboxes for files and folders.
-    - [x] Provide search box for filtering tree results.
-    - [x] Write failing test for dialog to select root folder and remember path.
-    - [x] Implement dialog to select root folder and remember path.
-    - [x] Write failing test for preset dropdown and filter name field to save presets.
-    - [x] Implement preset dropdown and filter name field to save presets.
-    - [x] Write failing test for include/exclude regex mode selectors.
-    - [ ] Implement include/exclude regex mode selectors for folders and files.
-    - [ ] Write failing test for max depth setting for recursive scans.
-    - [ ] Implement max depth setting for recursive scans.
-    - [ ] Write failing test for Apply filters button to rescan with current settings.
-    - [ ] Implement Apply filters button to rescan with current settings.
-    - [ ] Write failing test for Save Filter and Delete Filter actions.
-    - [ ] Implement Save Filter and Delete Filter actions for managing presets.
-=======
     - [x] 3.1.1 Display file tree with checkboxes for files and folders.
     - [x] 3.1.2 Provide search box for filtering tree results.
     - [x] 3.1.3 Write failing test for dialog to select root folder and remember path.
     - [x] 3.1.4 Implement dialog to select root folder and remember path.
     - [x] 3.1.5 Write failing test for preset dropdown and filter name field to save presets.
     - [x] 3.1.6 Implement preset dropdown and filter name field to save presets.
-    - [ ] 3.1.7 Write failing test for include/exclude regex mode selectors.
+    - [x] 3.1.7 Write failing test for include/exclude regex mode selectors.
     - [ ] 3.1.8 Implement include/exclude regex mode selectors for folders and files.
     - [ ] 3.1.9 Write failing test for max depth setting for recursive scans.
     - [ ] 3.1.10 Implement max depth setting for recursive scans.
@@ -89,7 +73,7 @@
     - [ ] 3.1.12 Implement Apply filters button to rescan with current settings.
     - [ ] 3.1.13 Write failing test for Save Filter and Delete Filter actions.
     - [ ] 3.1.14 Implement Save Filter and Delete Filter actions for managing presets.
->>>>>>> 0fcbced5
+
   - [ ] 3.2 JsonEditor Component
     - [ ] 3.2.1 Write failing test for opening and editing JSON or JSON5 files with optional schema enforcement.
     - [ ] 3.2.2 Implement opening and editing JSON or JSON5 files with optional schema enforcement.
