--- conflicted
+++ resolved
@@ -77,11 +77,7 @@
     - [x] 3.1.14 Implement Save Filter and Delete Filter actions for managing presets.
 
   - [ ] 3.2 JsonEditor Component
-<<<<<<< HEAD
-  - [x] 3.2.1 Write failing test for opening and editing JSON or JSON5 files with optional schema enforcement.
-=======
     - [x] 3.2.1 Write failing test for opening and editing JSON or JSON5 files with optional schema enforcement.
->>>>>>> 08067016
     - [x] 3.2.2 Implement opening and editing JSON or JSON5 files with optional schema enforcement.
     - [x] 3.2.3 Write failing test for adding and deleting entries within a file.
     - [ ] 3.2.4 Implement adding and deleting entries within a file.
@@ -91,6 +87,7 @@
     - [ ] 3.2.8 Implement function to compact nested data beyond a chosen depth.
     - [ ] 3.2.9 Write failing test for committing changes via Mercurial revision control.
     - [ ] 3.2.10 Implement committing changes via Mercurial revision control.
+
   - [ ] 3.3 MercurialCommit Module
     - [ ] 3.3.1 Write failing test for creating a commit whenever a file is saved.
     - [ ] 3.3.2 Implement creating a commit whenever a file is saved.
