## Relevant Files

- `src/core/config.ts` - Handle reading/writing `config/app-config.json5`, merging defaults, and watching for changes.
- `src/core/plugin-manager.ts` - Load plugin manifests and manage lifecycle.
- `src/core/logger.ts` - Provide timestamped logging with plugin identifiers.
- `src/core/event-bus.ts` - Dispatch events between core and plugins.
- `src/ui/renderer.ts` - Initialize the main UI.
- `src/ui/plugin-ui-loader.ts` - Sandbox and display plugin UIs.
- `src/ui/components/FileScanner.tsx` - Reusable file scanner/filter component.
- `src/ui/components/JsonEditor.tsx` - JSON5 editor with schema enforcement.
- `src/ui/components/MercurialCommit.ts` - Commit edited files to Mercurial.
- `plugins/script-runner/index.ts` - PowerShell script discovery and execution plugin.
- `plugins/context-generator/index.ts` - Folder scanning and text bundling plugin.
- `plugins/as-built-documenter/index.ts` - Documentation generation plugin.
- `plugins/customer-links/index.ts` - Customer links viewer and exporter.
- `config/app-config.json5` - Main application configuration file.
- `tests/unit/**/*.ts` - Jest unit tests for core modules and components.
- `tests/e2e/**/*.spec.ts` - Playwright end-to-end tests for plugin flows.

### Notes

- Follow Test-Driven Development: write failing tests before implementation.
- Use TypeScript in strict mode for all source files.
- Apply the color palette from `prompts/style..css.md` and the Nunito Sans font for UI components.

## Tasks

- [x] 1.0 Environment Setup
  - [x] 1.1 Create base folder structure (`src/core`, `src/ui`, `plugins`, `config`).
  - [x] 1.2 Configure TypeScript strict mode via `tsconfig.json`.
  - [x] 1.3 Install and configure Jest and Playwright for testing.

- [ ] 2.0 Core Modules Implementation
<<<<<<< HEAD
  - [x] 2.1 Configuration Manager (`src/core/config.ts`)
    - [x] Read and write `config/app-config.json5` using JSON5 parser.
    - [x] Merge plugin default settings on first run.
    - [x] Watch for configuration changes and notify plugins via event bus.
=======
  - [ ] 2.1 Configuration Manager (`src/core/config.ts`)
    - [x] Read and write `config/app-config.json5` using JSON5 parser.
    - [ ] Merge plugin default settings on first run.
    - [ ] Watch for configuration changes and notify plugins via event bus.
>>>>>>> fd6a0e58
  - [ ] 2.2 Plugin Manager (`src/core/plugin-manager.ts`)
    - [ ] Load each plugin’s `plugin.json5` manifest and main module.
    - [ ] Provide lifecycle hooks to initialize and stop plugins.
    - [ ] Expose helper to retrieve and update plugin configuration.
  - [x] 2.3 Logger (`src/core/logger.ts`)
    - [x] Create timestamped log entries with plugin identifiers.
    - [x] Support info, warning, and error levels written to console and file.
  - [x] 2.4 Event Bus (`src/core/event-bus.ts`)
    - [x] Implement publish/subscribe for core and plugins.
    - [x] Ensure events are strongly typed and support payloads.

- [ ] 3.0 Built-in Components
  - [ ] 3.1 FileScanner Component
    - [ ] Display file tree with checkboxes for files and folders.
    - [ ] Provide search box for filtering tree results.
    - [ ] Include dialog to select root folder and remember path.
    - [ ] Offer preset dropdown and filter name field to save presets.
    - [ ] Allow include/exclude regex for folders and files with mode selectors.
    - [ ] Support max depth setting for recursive scans.
    - [ ] Apply filters button to rescan with current settings.
    - [ ] Save Filter and Delete Filter actions for managing presets.
  - [ ] 3.2 JsonEditor Component
    - [ ] Open and edit JSON or JSON5 files with optional schema enforcement.
    - [ ] Allow adding and deleting entries within a file.
    - [ ] Provide API for plugins to open a file with its schema.
    - [ ] Expose function to compact nested data beyond a chosen depth.
    - [ ] Commit changes via Mercurial revision control.
  - [ ] 3.3 MercurialCommit Module
    - [ ] Create commit whenever a file is saved.
    - [ ] Show popup prompting for commit message, defaulting when empty.

- [ ] 4.0 Plugin Development
  - [ ] 4.1 Script Runner Plugin
    - [ ] Discover PowerShell scripts and list them with filter by ID, name, or description.
    - [ ] Run scripts with default parameters and show status indicator.
    - [ ] Provide Customize dialog for overriding parameters and saving defaults.
    - [ ] Offer Edit and Remove actions for script configurations.
    - [ ] Configure newly discovered scripts through a setup dialog.
    - [ ] Clear Output and Copy Output actions for the output panel.
  - [ ] 4.2 Context Generator Plugin
    - [ ] Use File Scanner filter component to choose files.
    - [ ] Generate Context button shows progress and character count.
    - [ ] Copy to Clipboard action with confirmation message.
    - [ ] Display output area with progress message and character count.
  - [ ] 4.3 As-Built Documenter Plugin
    - [ ] Template File dropdown lists Markdown templates and allows clearing.
    - [ ] Load button opens any `.md` file.
    - [ ] Provide toolbar for formatting and inserting `{{#each}}` snippets.
    - [ ] Embed CodeMirror editor for editing templates.
    - [ ] Save button writes templates to `templates/as-built`.
    - [ ] Data Source dropdown populated from configuration.
    - [ ] Load sample data via IPC.
    - [ ] Sample Data Table supports copying loops or field names.
    - [ ] Prev/Next buttons page through sample data.
    - [ ] Configuration Editor for plugin settings with Save Config button.
    - [ ] Add Data Source button prompts for ID and URL and saves immediately.
  - [ ] 4.4 Customer Links Plugin
    - [ ] Scan configurable JSON or JSON5 file for customer sites.
    - [ ] Generate standalone HTML and render it inside the plugin.
    - [ ] Save generated HTML, CSS, and JavaScript to configured output path.
    - [ ] Launch JsonEditor to modify `Customers.json` and update locations.

- [ ] 5.0 UI and Testing
  - [ ] 5.1 Create responsive card-based UI using palette colors and Nunito Sans.
  - [ ] 5.2 Load plugin interfaces via `plugin-ui-loader.ts`.
  - [ ] 5.3 Write unit tests for core modules and components.
  - [ ] 5.4 Write end-to-end tests covering plugin workflows.
  - [ ] 5.5 Ensure full test coverage before merging changes.<|MERGE_RESOLUTION|>--- conflicted
+++ resolved
@@ -31,17 +31,12 @@
   - [x] 1.3 Install and configure Jest and Playwright for testing.
 
 - [ ] 2.0 Core Modules Implementation
-<<<<<<< HEAD
+
   - [x] 2.1 Configuration Manager (`src/core/config.ts`)
     - [x] Read and write `config/app-config.json5` using JSON5 parser.
     - [x] Merge plugin default settings on first run.
     - [x] Watch for configuration changes and notify plugins via event bus.
-=======
-  - [ ] 2.1 Configuration Manager (`src/core/config.ts`)
-    - [x] Read and write `config/app-config.json5` using JSON5 parser.
-    - [ ] Merge plugin default settings on first run.
-    - [ ] Watch for configuration changes and notify plugins via event bus.
->>>>>>> fd6a0e58
+
   - [ ] 2.2 Plugin Manager (`src/core/plugin-manager.ts`)
     - [ ] Load each plugin’s `plugin.json5` manifest and main module.
     - [ ] Provide lifecycle hooks to initialize and stop plugins.
