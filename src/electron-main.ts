--- conflicted
+++ resolved
@@ -57,11 +57,8 @@
 };
 
 if (process.env.NODE_ENV !== 'test') {
-<<<<<<< HEAD
-  startElectron();
-=======
   const logPath = path.join(process.cwd(), 'app.log');
   const logger = createLogger('electron-main', logPath);
   startElectron(undefined, logger);
->>>>>>> 42301f9c
+
 }
