--- conflicted
+++ resolved
@@ -1,454 +1,524 @@
-import React from 'react';
-import { Sidebar } from '../Sidebar/Sidebar.js';
-import styles from './AppNavigation.module.css';
-
-export interface PluginInfo {
-  id: string;
-  name: string;
-  enabled: boolean;
-}
-
-export interface AppNavigationProps {
-  currentView: string; // Allow any string for plugin views
-  onViewChange: (view: string) => void;
-  plugins?: PluginInfo[]; // Add plugins prop for individual navigation
-}
-
-// Colorful navigation icons (Unus-inspired design)
-const DashboardIcon = () => (
-  <div style={{
-    width: '32px',
-    height: '32px',
-    borderRadius: '8px',
-    background: 'linear-gradient(135deg, #3b82f6 0%, #1e40af 100%)',
-    display: 'flex',
-    alignItems: 'center',
-    justifyContent: 'center',
-    color: 'white'
-  }}>
-    <svg width="18" height="18" viewBox="0 0 24 24" fill="currentColor">
-      <path d="M3 13h8V3H3v10zm0 8h8v-6H3v6zm10 0h8V11h-8v10zm0-18v6h8V3h-8z"/>
-    </svg>
-  </div>
-);
-
-const PluginsIcon = () => (
-  <div style={{
-    width: '32px',
-    height: '32px',
-    borderRadius: '8px',
-    background: 'linear-gradient(135deg, #10b981 0%, #059669 100%)',
-    display: 'flex',
-    alignItems: 'center',
-    justifyContent: 'center',
-    color: 'white'
-  }}>
-    <svg width="18" height="18" viewBox="0 0 24 24" fill="currentColor">
-      <path d="M20.5 11H19V7c0-1.1-.9-2-2-2h-4V3.5C13 2.12 11.88 1 10.5 1S8 2.12 8 3.5V5H4c-1.1 0-1.99.9-1.99 2v3.8H3.5c1.49 0 2.7 1.21 2.7 2.7s-1.21 2.7-2.7 2.7H2V20c0 1.1.9 2 2 2h3.8v-1.5c0-1.49 1.21-2.7 2.7-2.7 1.49 0 2.7 1.21 2.7 2.7V22H17c1.1 0 2-.9 2-2v-4h1.5c1.38 0 2.5-1.12 2.5-2.5S21.88 11 20.5 11z"/>
-    </svg>
-  </div>
-);
-
-const SettingsIcon = () => (
-  <div style={{
-    width: '32px',
-    height: '32px',
-    borderRadius: '8px',
-    background: 'linear-gradient(135deg, #8b5cf6 0%, #7c3aed 100%)',
-    display: 'flex',
-    alignItems: 'center',
-    justifyContent: 'center',
-    color: 'white'
-  }}>
-    <svg width="18" height="18" viewBox="0 0 24 24" fill="currentColor">
-      <path d="M19.14,12.94c0.04-0.3,0.06-0.61,0.06-0.94c0-0.32-0.02-0.64-0.07-0.94l2.03-1.58c0.18-0.14,0.23-0.41,0.12-0.61 l-1.92-3.32c-0.12-0.22-0.37-0.29-0.59-0.22l-2.39,0.96c-0.5-0.38-1.03-0.7-1.62-0.94L14.4,2.81c-0.04-0.24-0.24-0.41-0.48-0.41 h-3.84c-0.24,0-0.43,0.17-0.47,0.41L9.25,5.35C8.66,5.59,8.12,5.92,7.63,6.29L5.24,5.33c-0.22-0.08-0.47,0-0.59,0.22L2.74,8.87 C2.62,9.08,2.66,9.34,2.86,9.48l2.03,1.58C4.84,11.36,4.8,11.69,4.8,12s0.02,0.64,0.07,0.94l-2.03,1.58 c-0.18,0.14-0.23,0.41-0.12,0.61l1.92,3.32c0.12,0.22,0.37,0.29,0.59,0.22l2.39-0.96c0.5,0.38,1.03,0.7,1.62,0.94l0.36,2.54 c0.05,0.24,0.24,0.41,0.48,0.41h3.84c0.24,0,0.44-0.17,0.47-0.41l0.36-2.54c0.59-0.24,1.13-0.56,1.62-0.94l2.39,0.96 c0.22,0.08,0.47,0,0.59-0.22l1.92-3.32c0.12-0.22,0.07-0.47-0.12-0.61L19.14,12.94z M12,15.6c-1.98,0-3.6-1.62-3.6-3.6 s1.62-3.6,3.6-3.6s3.6,1.62,3.6,3.6S13.98,15.6,12,15.6z"/>
-    </svg>
-  </div>
-);
-
-const LogsIcon = () => (
-  <div style={{
-    width: '32px',
-    height: '32px',
-    borderRadius: '8px',
-    background: 'linear-gradient(135deg, #f59e0b 0%, #d97706 100%)',
-    display: 'flex',
-    alignItems: 'center',
-    justifyContent: 'center',
-    color: 'white'
-  }}>
-    <svg width="18" height="18" viewBox="0 0 24 24" fill="currentColor">
-      <path d="M14,2H6A2,2 0 0,0 4,4V20A2,2 0 0,0 6,22H18A2,2 0 0,0 20,20V8L14,2M18,20H6V4H13V9H18V20Z"/>
-    </svg>
-  </div>
-);
-
-// Plugin settings icon
-const PluginSettingsIcon = ({ pluginName }: { pluginName: string }) => (
-  <div style={{
-    width: '32px',
-    height: '32px',
-    borderRadius: '8px',
-    background: 'linear-gradient(135deg, #f97316 0%, #ea580c 100%)',
-    display: 'flex',
-    alignItems: 'center',
-    justifyContent: 'center',
-    color: 'white',
-    fontSize: '12px',
-    fontWeight: 'bold'
-  }}>
-    {pluginName.charAt(0).toUpperCase()}
-  </div>
-);
-
-// Omnia logo icon for the header
-const OmniaIcon = () => (
-  <div style={{
-    width: '40px',
-    height: '40px',
-    display: 'flex',
-    alignItems: 'center',
-    justifyContent: 'center'
-  }}>
-    <img 
-      src="./assets/omnia_logo.svg" 
-      alt="Omnia Logo" 
-      style={{
-        width: '40px',
-        height: '40px'
-      }}
-    />
-  </div>
-);
-
-<<<<<<< HEAD
-=======
-// Plugin settings icon component for individual plugins
-const PluginSettingsIcon = ({ pluginName }: { pluginName: string }) => {
-  // Generate a color based on plugin name for visual distinction
-  const colors = [
-    'linear-gradient(135deg, #ef4444 0%, #dc2626 100%)', // red
-    'linear-gradient(135deg, #f59e0b 0%, #d97706 100%)', // orange
-    'linear-gradient(135deg, #eab308 0%, #ca8a04 100%)', // yellow
-    'linear-gradient(135deg, #22c55e 0%, #16a34a 100%)', // green
-    'linear-gradient(135deg, #06b6d4 0%, #0891b2 100%)', // cyan
-    'linear-gradient(135deg, #3b82f6 0%, #2563eb 100%)', // blue
-    'linear-gradient(135deg, #8b5cf6 0%, #7c3aed 100%)', // purple
-    'linear-gradient(135deg, #ec4899 0%, #db2777 100%)', // pink
-  ];
-  
-  const colorIndex = pluginName.split('').reduce((acc, char) => acc + char.charCodeAt(0), 0) % colors.length;
-  
-  return (
-    <div style={{
-      width: '24px',
-      height: '24px',
-      borderRadius: '6px',
-      background: colors[colorIndex],
-      display: 'flex',
-      alignItems: 'center',
-      justifyContent: 'center',
-      color: 'white',
-      fontSize: '12px',
-      fontWeight: 'bold'
-    }}>
-      {pluginName.charAt(0).toUpperCase()}
-    </div>
-  );
-};
-
->>>>>>> 0bccfea4
-export function AppNavigation({ currentView, onViewChange, plugins = [] }: AppNavigationProps) {
-  return (
-    <div className={styles.navigationWrapper}>
-      <Sidebar width="md" className={styles.navigation}>
-        <div style={{ display: 'flex', flexDirection: 'column', height: '100%' }}>
-          {/* App Header with Logo */}
-          <div style={{ 
-            padding: '24px', 
-            borderBottom: '1px solid #e5e7eb', 
-            textAlign: 'center',
-            display: 'flex',
-            flexDirection: 'column',
-            alignItems: 'center',
-            gap: '12px'
-          }}>
-            <OmniaIcon />
-            <div>
-              <h1 style={{ 
-                fontSize: '1.5rem', 
-                fontWeight: 'bold', 
-                color: '#1f2937',
-                margin: 0,
-                marginBottom: '4px'
-              }}>
-                Omnia
-              </h1>
-              <p style={{ 
-                fontSize: '0.875rem', 
-                color: '#6b7280',
-                margin: 0
-              }}>
-                Plugin Settings System
-              </p>
-            </div>
-          </div>
-          
-          {/* Navigation Items */}
-          <div style={{ 
-            flex: 1, 
-            padding: '16px 12px',
-            display: 'flex',
-            flexDirection: 'column',
-            gap: '24px'
-          }}>
-            <div 
-              style={{ 
-                display: 'flex',
-                flexDirection: 'column',
-                alignItems: 'center',
-                textAlign: 'center',
-                gap: '8px',
-                cursor: 'pointer',
-                padding: '8px',
-                borderRadius: '8px',
-                transition: 'background-color 0.2s ease',
-                backgroundColor: currentView === 'dashboard' ? 'rgba(37, 99, 235, 0.1)' : 'transparent'
-              }}
-              onClick={() => onViewChange('dashboard')}
-              onMouseEnter={(e) => {
-                if (currentView !== 'dashboard') {
-                  e.currentTarget.style.backgroundColor = 'rgba(107, 114, 128, 0.05)';
-                }
-              }}
-              onMouseLeave={(e) => {
-                if (currentView !== 'dashboard') {
-                  e.currentTarget.style.backgroundColor = 'transparent';
-                }
-              }}
-            >
-              <div style={{ display: 'flex', justifyContent: 'center' }}>
-                <DashboardIcon />
-              </div>
-              <div 
-                style={{ 
-                  color: currentView === 'dashboard' ? '#2563eb' : '#6b7280',
-                  fontSize: '0.875rem',
-                  fontWeight: currentView === 'dashboard' ? '600' : '400'
-                }}
-              >
-                Dashboard
-              </div>
-            </div>
-            
-            <div 
-              style={{ 
-                display: 'flex',
-                flexDirection: 'column',
-                alignItems: 'center',
-                textAlign: 'center',
-                gap: '8px',
-                cursor: 'pointer',
-                padding: '8px',
-                borderRadius: '8px',
-                transition: 'background-color 0.2s ease',
-                backgroundColor: currentView === 'plugins' ? 'rgba(37, 99, 235, 0.1)' : 'transparent'
-              }}
-              onClick={() => onViewChange('plugins')}
-              onMouseEnter={(e) => {
-                if (currentView !== 'plugins') {
-                  e.currentTarget.style.backgroundColor = 'rgba(107, 114, 128, 0.05)';
-                }
-              }}
-              onMouseLeave={(e) => {
-                if (currentView !== 'plugins') {
-                  e.currentTarget.style.backgroundColor = 'transparent';
-                }
-              }}
-            >
-              <div style={{ display: 'flex', justifyContent: 'center' }}>
-                <PluginsIcon />
-              </div>
-              <div 
-                style={{ 
-                  color: currentView === 'plugins' ? '#2563eb' : '#6b7280',
-                  fontSize: '0.875rem',
-                  fontWeight: currentView === 'plugins' ? '600' : '400'
-                }}
-              >
-                Plugins
-              </div>
-            </div>
-            
-            <div 
-              style={{ 
-                display: 'flex',
-                flexDirection: 'column',
-                alignItems: 'center',
-                textAlign: 'center',
-                gap: '8px',
-                cursor: 'pointer',
-                padding: '8px',
-                borderRadius: '8px',
-                transition: 'background-color 0.2s ease',
-                backgroundColor: currentView === 'settings' ? 'rgba(37, 99, 235, 0.1)' : 'transparent'
-              }}
-              onClick={() => onViewChange('settings')}
-              onMouseEnter={(e) => {
-                if (currentView !== 'settings') {
-                  e.currentTarget.style.backgroundColor = 'rgba(107, 114, 128, 0.05)';
-                }
-              }}
-              onMouseLeave={(e) => {
-                if (currentView !== 'settings') {
-                  e.currentTarget.style.backgroundColor = 'transparent';
-                }
-              }}
-            >
-              <div style={{ display: 'flex', justifyContent: 'center' }}>
-                <SettingsIcon />
-              </div>
-              <div 
-                style={{ 
-                  color: currentView === 'settings' ? '#2563eb' : '#6b7280',
-                  fontSize: '0.875rem',
-                  fontWeight: currentView === 'settings' ? '600' : '400'
-                }}
-              >
-                Settings
-              </div>
-            </div>
-            
-            <div 
-              style={{ 
-                display: 'flex',
-                flexDirection: 'column',
-                alignItems: 'center',
-                textAlign: 'center',
-                gap: '8px',
-                cursor: 'pointer',
-                padding: '8px',
-                borderRadius: '8px',
-                transition: 'background-color 0.2s ease',
-                backgroundColor: currentView === 'logs' ? 'rgba(37, 99, 235, 0.1)' : 'transparent'
-              }}
-              onClick={() => onViewChange('logs')}
-              onMouseEnter={(e) => {
-                if (currentView !== 'logs') {
-                  e.currentTarget.style.backgroundColor = 'rgba(107, 114, 128, 0.05)';
-                }
-              }}
-              onMouseLeave={(e) => {
-                if (currentView !== 'logs') {
-                  e.currentTarget.style.backgroundColor = 'transparent';
-                }
-              }}
-            >
-              <div style={{ display: 'flex', justifyContent: 'center' }}>
-                <LogsIcon />
-              </div>
-              <div 
-                style={{ 
-                  color: currentView === 'logs' ? '#2563eb' : '#6b7280',
-                  fontSize: '0.875rem',
-                  fontWeight: currentView === 'logs' ? '600' : '400'
-                }}
-              >
-                Logs
-              </div>
-            </div>
-            
-            {/* Plugin Settings Section */}
-<<<<<<< HEAD
-            {plugins.length > 0 && (
-=======
-            {plugins && plugins.length > 0 && (
->>>>>>> 0bccfea4
-              <>
-                {/* Divider */}
-                <div style={{
-                  height: '1px',
-                  backgroundColor: '#e5e7eb',
-                  margin: '12px 0'
-                }} />
-                
-                {/* Plugin Settings Title */}
-                <div style={{
-                  fontSize: '0.75rem',
-                  fontWeight: '600',
-                  color: '#9ca3af',
-                  textTransform: 'uppercase',
-                  letterSpacing: '0.05em',
-                  textAlign: 'center',
-                  marginBottom: '12px'
-                }}>
-                  Plugin Settings
-                </div>
-                
-                {/* Individual Plugin Navigation Items */}
-                {plugins.filter((plugin: PluginInfo) => plugin.enabled).map((plugin: PluginInfo) => (
-                  <div 
-                    key={plugin.id}
-                    style={{ 
-                      display: 'flex',
-                      flexDirection: 'column',
-                      alignItems: 'center',
-                      textAlign: 'center',
-                      gap: '8px',
-                      cursor: 'pointer',
-                      padding: '8px',
-                      borderRadius: '8px',
-                      transition: 'background-color 0.2s ease',
-                      backgroundColor: currentView === `plugin-${plugin.id}` ? 'rgba(37, 99, 235, 0.1)' : 'transparent'
-                    }}
-                    onClick={() => onViewChange(`plugin-${plugin.id}`)}
-                    onMouseEnter={(e) => {
-                      if (currentView !== `plugin-${plugin.id}`) {
-                        e.currentTarget.style.backgroundColor = 'rgba(107, 114, 128, 0.05)';
-                      }
-                    }}
-                    onMouseLeave={(e) => {
-                      if (currentView !== `plugin-${plugin.id}`) {
-                        e.currentTarget.style.backgroundColor = 'transparent';
-                      }
-                    }}
-                  >
-                    <div style={{ display: 'flex', justifyContent: 'center' }}>
-                      <PluginSettingsIcon pluginName={plugin.name} />
-                    </div>
-                    <div 
-                      style={{ 
-                        color: currentView === `plugin-${plugin.id}` ? '#2563eb' : '#6b7280',
-                        fontSize: '0.75rem',
-                        fontWeight: currentView === `plugin-${plugin.id}` ? '600' : '400',
-                        lineHeight: '1.2',
-                        maxWidth: '80px',
-                        wordWrap: 'break-word'
-                      }}
-                    >
-                      {plugin.name}
-                    </div>
-                  </div>
-                ))}
-              </>
-            )}
-          </div>
-          
-          {/* Footer with Version */}
-          <div style={{ 
-            padding: '16px', 
-            borderTop: '1px solid #e5e7eb',
-            textAlign: 'center'
-          }}>
-            <div style={{ 
-              fontSize: '0.75rem', 
-              color: '#9ca3af'
-            }}>
-              Version 0.1.0
-            </div>
-          </div>
-        </div>
-      </Sidebar>
-    </div>
-  );
-}+import React from "react";
+import { Sidebar } from "../Sidebar/Sidebar.js";
+import styles from "./AppNavigation.module.css";
+
+export interface PluginInfo {
+  id: string;
+  name: string;
+  enabled: boolean;
+}
+
+export interface PluginInfo {
+  id: string;
+  name: string;
+  enabled: boolean;
+}
+
+export interface AppNavigationProps {
+  currentView: string; // Allow any string for plugin views
+  onViewChange: (view: string) => void;
+  plugins?: PluginInfo[]; // Add plugins prop for individual navigation
+  currentView: string; // Allow any string for plugin views
+  onViewChange: (view: string) => void;
+  plugins?: PluginInfo[]; // Add plugins prop for individual navigation
+}
+
+// Colorful navigation icons (Unus-inspired design)
+const DashboardIcon = () => (
+  <div
+    style={{
+      width: "32px",
+      height: "32px",
+      borderRadius: "8px",
+      background: "linear-gradient(135deg, #3b82f6 0%, #1e40af 100%)",
+      display: "flex",
+      alignItems: "center",
+      justifyContent: "center",
+      color: "white",
+    }}
+  >
+    <svg width="18" height="18" viewBox="0 0 24 24" fill="currentColor">
+      <path d="M3 13h8V3H3v10zm0 8h8v-6H3v6zm10 0h8V11h-8v10zm0-18v6h8V3h-8z" />
+    </svg>
+  </div>
+);
+
+const PluginsIcon = () => (
+  <div
+    style={{
+      width: "32px",
+      height: "32px",
+      borderRadius: "8px",
+      background: "linear-gradient(135deg, #10b981 0%, #059669 100%)",
+      display: "flex",
+      alignItems: "center",
+      justifyContent: "center",
+      color: "white",
+    }}
+  >
+    <svg width="18" height="18" viewBox="0 0 24 24" fill="currentColor">
+      <path d="M20.5 11H19V7c0-1.1-.9-2-2-2h-4V3.5C13 2.12 11.88 1 10.5 1S8 2.12 8 3.5V5H4c-1.1 0-1.99.9-1.99 2v3.8H3.5c1.49 0 2.7 1.21 2.7 2.7s-1.21 2.7-2.7 2.7H2V20c0 1.1.9 2 2 2h3.8v-1.5c0-1.49 1.21-2.7 2.7-2.7 1.49 0 2.7 1.21 2.7 2.7V22H17c1.1 0 2-.9 2-2v-4h1.5c1.38 0 2.5-1.12 2.5-2.5S21.88 11 20.5 11z" />
+    </svg>
+  </div>
+);
+
+const SettingsIcon = () => (
+  <div
+    style={{
+      width: "32px",
+      height: "32px",
+      borderRadius: "8px",
+      background: "linear-gradient(135deg, #8b5cf6 0%, #7c3aed 100%)",
+      display: "flex",
+      alignItems: "center",
+      justifyContent: "center",
+      color: "white",
+    }}
+  >
+    <svg width="18" height="18" viewBox="0 0 24 24" fill="currentColor">
+      <path d="M19.14,12.94c0.04-0.3,0.06-0.61,0.06-0.94c0-0.32-0.02-0.64-0.07-0.94l2.03-1.58c0.18-0.14,0.23-0.41,0.12-0.61 l-1.92-3.32c-0.12-0.22-0.37-0.29-0.59-0.22l-2.39,0.96c-0.5-0.38-1.03-0.7-1.62-0.94L14.4,2.81c-0.04-0.24-0.24-0.41-0.48-0.41 h-3.84c-0.24,0-0.43,0.17-0.47,0.41L9.25,5.35C8.66,5.59,8.12,5.92,7.63,6.29L5.24,5.33c-0.22-0.08-0.47,0-0.59,0.22L2.74,8.87 C2.62,9.08,2.66,9.34,2.86,9.48l2.03,1.58C4.84,11.36,4.8,11.69,4.8,12s0.02,0.64,0.07,0.94l-2.03,1.58 c-0.18,0.14-0.23,0.41-0.12,0.61l1.92,3.32c0.12,0.22,0.37,0.29,0.59,0.22l2.39-0.96c0.5,0.38,1.03,0.7,1.62,0.94l0.36,2.54 c0.05,0.24,0.24,0.41,0.48,0.41h3.84c0.24,0,0.44-0.17,0.47-0.41l0.36-2.54c0.59-0.24,1.13-0.56,1.62-0.94l2.39,0.96 c0.22,0.08,0.47,0,0.59-0.22l1.92-3.32c0.12-0.22,0.07-0.47-0.12-0.61L19.14,12.94z M12,15.6c-1.98,0-3.6-1.62-3.6-3.6 s1.62-3.6,3.6-3.6s3.6,1.62,3.6,3.6S13.98,15.6,12,15.6z" />
+    </svg>
+  </div>
+);
+
+const LogsIcon = () => (
+  <div
+    style={{
+      width: "32px",
+      height: "32px",
+      borderRadius: "8px",
+      background: "linear-gradient(135deg, #f59e0b 0%, #d97706 100%)",
+      display: "flex",
+      alignItems: "center",
+      justifyContent: "center",
+      color: "white",
+    }}
+  >
+    <svg width="18" height="18" viewBox="0 0 24 24" fill="currentColor">
+      <path d="M14,2H6A2,2 0 0,0 4,4V20A2,2 0 0,0 6,22H18A2,2 0 0,0 20,20V8L14,2M18,20H6V4H13V9H18V20Z" />
+    </svg>
+  </div>
+);
+
+// Plugin settings icon
+const PluginSettingsIcon = ({ pluginName }: { pluginName: string }) => (
+  <div
+    style={{
+      width: "32px",
+      height: "32px",
+      borderRadius: "8px",
+      background: "linear-gradient(135deg, #f97316 0%, #ea580c 100%)",
+      display: "flex",
+      alignItems: "center",
+      justifyContent: "center",
+      color: "white",
+      fontSize: "12px",
+      fontWeight: "bold",
+    }}
+  >
+    {pluginName.charAt(0).toUpperCase()}
+  </div>
+);
+
+// Omnia logo icon for the header
+const OmniaIcon = () => (
+  <div
+    style={{
+      width: "40px",
+      height: "40px",
+      display: "flex",
+      alignItems: "center",
+      justifyContent: "center",
+    }}
+  >
+    <img
+      src="./assets/omnia_logo.svg"
+      alt="Omnia Logo"
+      style={{
+        width: "40px",
+        height: "40px",
+      }}
+    />
+  </div>
+);
+
+// Plugin settings icon component for individual plugins
+const PluginSettingsIcon = ({ pluginName }: { pluginName: string }) => {
+  // Generate a color based on plugin name for visual distinction
+  const colors = [
+    "linear-gradient(135deg, #ef4444 0%, #dc2626 100%)", // red
+    "linear-gradient(135deg, #f59e0b 0%, #d97706 100%)", // orange
+    "linear-gradient(135deg, #eab308 0%, #ca8a04 100%)", // yellow
+    "linear-gradient(135deg, #22c55e 0%, #16a34a 100%)", // green
+    "linear-gradient(135deg, #06b6d4 0%, #0891b2 100%)", // cyan
+    "linear-gradient(135deg, #3b82f6 0%, #2563eb 100%)", // blue
+    "linear-gradient(135deg, #8b5cf6 0%, #7c3aed 100%)", // purple
+    "linear-gradient(135deg, #ec4899 0%, #db2777 100%)", // pink
+  ];
+
+  const colorIndex =
+    pluginName.split("").reduce((acc, char) => acc + char.charCodeAt(0), 0) %
+    colors.length;
+
+  return (
+    <div
+      style={{
+        width: "24px",
+        height: "24px",
+        borderRadius: "6px",
+        background: colors[colorIndex],
+        display: "flex",
+        alignItems: "center",
+        justifyContent: "center",
+        color: "white",
+        fontSize: "12px",
+        fontWeight: "bold",
+      }}
+    >
+      {pluginName.charAt(0).toUpperCase()}
+    </div>
+  );
+};
+
+export function AppNavigation({
+  currentView,
+  onViewChange,
+  plugins = [],
+}: AppNavigationProps) {
+  return (
+    <div className={styles.navigationWrapper}>
+      <Sidebar width="md" className={styles.navigation}>
+        <div
+          style={{ display: "flex", flexDirection: "column", height: "100%" }}
+        >
+          {/* App Header with Logo */}
+          <div
+            style={{
+              padding: "24px",
+              borderBottom: "1px solid #e5e7eb",
+              textAlign: "center",
+              display: "flex",
+              flexDirection: "column",
+              alignItems: "center",
+              gap: "12px",
+            }}
+          >
+            <OmniaIcon />
+            <div>
+              <h1
+                style={{
+                  fontSize: "1.5rem",
+                  fontWeight: "bold",
+                  color: "#1f2937",
+                  margin: 0,
+                  marginBottom: "4px",
+                }}
+              >
+                Omnia
+              </h1>
+              <p
+                style={{
+                  fontSize: "0.875rem",
+                  color: "#6b7280",
+                  margin: 0,
+                }}
+              >
+                Plugin Settings System
+              </p>
+            </div>
+          </div>
+
+          {/* Navigation Items */}
+          <div
+            style={{
+              flex: 1,
+              padding: "16px 12px",
+              display: "flex",
+              flexDirection: "column",
+              gap: "24px",
+            }}
+          >
+            <div
+              style={{
+                display: "flex",
+                flexDirection: "column",
+                alignItems: "center",
+                textAlign: "center",
+                gap: "8px",
+                cursor: "pointer",
+                padding: "8px",
+                borderRadius: "8px",
+                transition: "background-color 0.2s ease",
+                backgroundColor:
+                  currentView === "dashboard"
+                    ? "rgba(37, 99, 235, 0.1)"
+                    : "transparent",
+              }}
+              onClick={() => onViewChange("dashboard")}
+              onMouseEnter={(e) => {
+                if (currentView !== "dashboard") {
+                  e.currentTarget.style.backgroundColor =
+                    "rgba(107, 114, 128, 0.05)";
+                }
+              }}
+              onMouseLeave={(e) => {
+                if (currentView !== "dashboard") {
+                  e.currentTarget.style.backgroundColor = "transparent";
+                }
+              }}
+            >
+              <div style={{ display: "flex", justifyContent: "center" }}>
+                <DashboardIcon />
+              </div>
+              <div
+                style={{
+                  color: currentView === "dashboard" ? "#2563eb" : "#6b7280",
+                  fontSize: "0.875rem",
+                  fontWeight: currentView === "dashboard" ? "600" : "400",
+                }}
+              >
+                Dashboard
+              </div>
+            </div>
+
+            <div
+              style={{
+                display: "flex",
+                flexDirection: "column",
+                alignItems: "center",
+                textAlign: "center",
+                gap: "8px",
+                cursor: "pointer",
+                padding: "8px",
+                borderRadius: "8px",
+                transition: "background-color 0.2s ease",
+                backgroundColor:
+                  currentView === "plugins"
+                    ? "rgba(37, 99, 235, 0.1)"
+                    : "transparent",
+              }}
+              onClick={() => onViewChange("plugins")}
+              onMouseEnter={(e) => {
+                if (currentView !== "plugins") {
+                  e.currentTarget.style.backgroundColor =
+                    "rgba(107, 114, 128, 0.05)";
+                }
+              }}
+              onMouseLeave={(e) => {
+                if (currentView !== "plugins") {
+                  e.currentTarget.style.backgroundColor = "transparent";
+                }
+              }}
+            >
+              <div style={{ display: "flex", justifyContent: "center" }}>
+                <PluginsIcon />
+              </div>
+              <div
+                style={{
+                  color: currentView === "plugins" ? "#2563eb" : "#6b7280",
+                  fontSize: "0.875rem",
+                  fontWeight: currentView === "plugins" ? "600" : "400",
+                }}
+              >
+                Plugins
+              </div>
+            </div>
+
+            <div
+              style={{
+                display: "flex",
+                flexDirection: "column",
+                alignItems: "center",
+                textAlign: "center",
+                gap: "8px",
+                cursor: "pointer",
+                padding: "8px",
+                borderRadius: "8px",
+                transition: "background-color 0.2s ease",
+                backgroundColor:
+                  currentView === "settings"
+                    ? "rgba(37, 99, 235, 0.1)"
+                    : "transparent",
+              }}
+              onClick={() => onViewChange("settings")}
+              onMouseEnter={(e) => {
+                if (currentView !== "settings") {
+                  e.currentTarget.style.backgroundColor =
+                    "rgba(107, 114, 128, 0.05)";
+                }
+              }}
+              onMouseLeave={(e) => {
+                if (currentView !== "settings") {
+                  e.currentTarget.style.backgroundColor = "transparent";
+                }
+              }}
+            >
+              <div style={{ display: "flex", justifyContent: "center" }}>
+                <SettingsIcon />
+              </div>
+              <div
+                style={{
+                  color: currentView === "settings" ? "#2563eb" : "#6b7280",
+                  fontSize: "0.875rem",
+                  fontWeight: currentView === "settings" ? "600" : "400",
+                }}
+              >
+                Settings
+              </div>
+            </div>
+
+            <div
+              style={{
+                display: "flex",
+                flexDirection: "column",
+                alignItems: "center",
+                textAlign: "center",
+                gap: "8px",
+                cursor: "pointer",
+                padding: "8px",
+                borderRadius: "8px",
+                transition: "background-color 0.2s ease",
+                backgroundColor:
+                  currentView === "logs"
+                    ? "rgba(37, 99, 235, 0.1)"
+                    : "transparent",
+              }}
+              onClick={() => onViewChange("logs")}
+              onMouseEnter={(e) => {
+                if (currentView !== "logs") {
+                  e.currentTarget.style.backgroundColor =
+                    "rgba(107, 114, 128, 0.05)";
+                }
+              }}
+              onMouseLeave={(e) => {
+                if (currentView !== "logs") {
+                  e.currentTarget.style.backgroundColor = "transparent";
+                }
+              }}
+            >
+              <div style={{ display: "flex", justifyContent: "center" }}>
+                <LogsIcon />
+              </div>
+              <div
+                style={{
+                  color: currentView === "logs" ? "#2563eb" : "#6b7280",
+                  fontSize: "0.875rem",
+                  fontWeight: currentView === "logs" ? "600" : "400",
+                }}
+              >
+                Logs
+              </div>
+            </div>
+
+            {/* Plugin Settings Section */}
+            {plugins && plugins.length > 0 && (
+              <>
+                {/* Divider */}
+                <div
+                  style={{
+                    height: "1px",
+                    backgroundColor: "#e5e7eb",
+                    margin: "12px 0",
+                  }}
+                />
+
+                {/* Plugin Settings Title */}
+                <div
+                  style={{
+                    fontSize: "0.75rem",
+                    fontWeight: "600",
+                    color: "#9ca3af",
+                    textTransform: "uppercase",
+                    letterSpacing: "0.05em",
+                    textAlign: "center",
+                    marginBottom: "12px",
+                  }}
+                >
+                  Plugin Settings
+                </div>
+
+                {/* Individual Plugin Navigation Items */}
+                {plugins
+                  .filter((plugin: PluginInfo) => plugin.enabled)
+                  .map((plugin: PluginInfo) => (
+                    <div
+                      key={plugin.id}
+                      style={{
+                        display: "flex",
+                        flexDirection: "column",
+                        alignItems: "center",
+                        textAlign: "center",
+                        gap: "8px",
+                        cursor: "pointer",
+                        padding: "8px",
+                        borderRadius: "8px",
+                        transition: "background-color 0.2s ease",
+                        backgroundColor:
+                          currentView === `plugin-${plugin.id}`
+                            ? "rgba(37, 99, 235, 0.1)"
+                            : "transparent",
+                      }}
+                      onClick={() => onViewChange(`plugin-${plugin.id}`)}
+                      onMouseEnter={(e) => {
+                        if (currentView !== `plugin-${plugin.id}`) {
+                          e.currentTarget.style.backgroundColor =
+                            "rgba(107, 114, 128, 0.05)";
+                        }
+                      }}
+                      onMouseLeave={(e) => {
+                        if (currentView !== `plugin-${plugin.id}`) {
+                          e.currentTarget.style.backgroundColor = "transparent";
+                        }
+                      }}
+                    >
+                      <div
+                        style={{ display: "flex", justifyContent: "center" }}
+                      >
+                        <PluginSettingsIcon pluginName={plugin.name} />
+                      </div>
+                      <div
+                        style={{
+                          color:
+                            currentView === `plugin-${plugin.id}`
+                              ? "#2563eb"
+                              : "#6b7280",
+                          fontSize: "0.75rem",
+                          fontWeight:
+                            currentView === `plugin-${plugin.id}`
+                              ? "600"
+                              : "400",
+                          lineHeight: "1.2",
+                          maxWidth: "80px",
+                          wordWrap: "break-word",
+                        }}
+                      >
+                        {plugin.name}
+                      </div>
+                    </div>
+                  ))}
+              </>
+            )}
+          </div>
+
+          {/* Footer with Version */}
+          <div
+            style={{
+              padding: "16px",
+              borderTop: "1px solid #e5e7eb",
+              textAlign: "center",
+            }}
+          >
+            <div
+              style={{
+                fontSize: "0.75rem",
+                color: "#9ca3af",
+              }}
+            >
+              Version 0.1.0
+            </div>
+          </div>
+        </div>
+      </Sidebar>
+    </div>
+  );
+}