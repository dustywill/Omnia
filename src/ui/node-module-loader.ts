--- conflicted
+++ resolved
@@ -1,203 +1,123 @@
-<<<<<<< HEAD
-// For Electron renderer with context isolation, we need to use the exposed APIs
-// instead of trying to access Node.js modules directly
-import React from 'react';
-
-// Mock the Node.js modules for browser environment
-export const loadNodeModule = async <T = unknown>(name: string): Promise<T> => {
-  console.log(`[loadNodeModule] Attempting to load module: ${name}`);
-
-  // Check if we're in an Electron renderer with exposed APIs
-  if (typeof window !== "undefined" && (window as any).electronAPI) {
-    console.log(`[loadNodeModule] Using Electron API for ${name}`);
-
-    // Return mock implementations that use IPC
-    switch (name) {
-      case "fs/promises":
-        return {
-          readFile: async (filePath: string, options?: any) => {
-            return (window as any).electronAPI.readFile(filePath, options);
-          },
-          writeFile: async (filePath: string, data: string) => {
-            return (window as any).electronAPI.writeFile(filePath, data);
-          },
-          mkdir: async (dirPath: string, options?: any) => {
-            return (window as any).electronAPI.mkdir(dirPath, options);
-          },
-          readdir: async (dirPath: string, options?: any) => {
-            const entries = await (window as any).electronAPI.readdir(
-              dirPath,
-              options,
-            );
-            if (options?.withFileTypes) {
-              return entries.map(
-                (e: { name: string; isDirectory: boolean }) => ({
-                  name: e.name,
-                  isDirectory: () => e.isDirectory,
-                }),
-              );
-            }
-            return entries;
-          },
-        } as T;
-
-      case "path":
-        return {
-          join: async (...paths: string[]) => {
-            return (window as any).electronAPI.join(...paths);
-          },
-        } as T;
-
-      case "fs":
-        return {
-          readFileSync: (_filePath: string, _options?: any) => {
-            // For Electron renderer, we'll need to use the async API via IPC
-            throw new Error("Use fs/promises instead of fs in Electron renderer");
-          },
-          writeFileSync: (_filePath: string, _data: string) => {
-            throw new Error("Use fs/promises instead of fs in Electron renderer");
-          },
-        } as T;
-
-      case "@uiw/react-codemirror":
-        console.log(`[loadNodeModule] Loading CodeMirror...`);
-        // Return a simple textarea as fallback for now
-        return React.forwardRef((props: any, ref) => {
-          return React.createElement('textarea', {
-            ...props,
-            ref,
-            style: { width: '100%', height: '200px', fontFamily: 'monospace' }
-          });
-        }) as any;
-
-      case "@codemirror/lang-markdown":
-        console.log(`[loadNodeModule] Loading markdown lang (mock)...`);
-        // Return empty function as fallback
-        return (() => []) as T;
-
-      case "json5":
-        console.log(`[loadNodeModule] Loading JSON5 (fallback to JSON)...`);
-        // Use regular JSON as fallback
-        return JSON as any;
-
-      default:
-        console.warn(
-          `[loadNodeModule] Module ${name} not implemented in Electron renderer`,
-        );
-        return {} as T;
-    }
-  }
-
-  // Fallback for Node.js environment (main process or tests)
-  if (typeof process !== "undefined" && process.versions?.node) {
-    // Try CommonJS require first (for Jest/test environments)
-    if (typeof require !== "undefined") {
-      console.log(`[loadNodeModule] Using require for ${name}`);
-      try {
-        return require(name) as T;
-      } catch (err) {
-        console.warn(`[loadNodeModule] Failed to require ${name}:`, err);
-      }
-    }
-    
-    // Fall back to dynamic import for ESM environment
-    console.log(`[loadNodeModule] Using dynamic import for ${name}`);
-    try {
-      // Use dynamic import for ESM environment
-      if (name === 'path') {
-        const pathModule = await import('path');
-        return pathModule as T;
-      } else if (name === 'fs') {
-        const fsModule = await import('fs');
-        return fsModule as T;
-      } else if (name === 'fs/promises') {
-        const fsPromises = await import('fs/promises');
-        return fsPromises as T;
-      }
-    } catch (err) {
-      console.warn(`[loadNodeModule] Failed to import ${name}:`, err);
-    }
-  }
-
-  // Last resort - throw an error
-  throw new Error(`Module ${name} is not available in this environment`);
-};
-=======
-// For Electron renderer with context isolation, we need to use the exposed APIs
-// instead of trying to access Node.js modules directly
-
-// Mock the Node.js modules for browser environment
-export const loadNodeModule = <T = unknown>(name: string): T => {
-  const envDetails = {
-    nodeVersion: typeof process !== "undefined" ? process.version : "unknown",
-    hasWindow: typeof window !== "undefined",
-    hasRequire: typeof require !== "undefined",
-  };
-  console.log(`[loadNodeModule] Attempting to load module: ${name}`);
-  console.log(`[loadNodeModule] environment details`, envDetails);
-
-  // Check if we're in an Electron renderer with exposed APIs
-  if (typeof window !== "undefined" && (window as any).electronAPI) {
-    console.log(`[loadNodeModule] Using Electron API for ${name}`);
-
-    // Return mock implementations that use IPC
-    switch (name) {
-      case "fs/promises":
-        return {
-          readFile: async (filePath: string, options?: any) => {
-            return (window as any).electronAPI.readFile(filePath, options);
-          },
-          writeFile: async (filePath: string, data: string) => {
-            return (window as any).electronAPI.writeFile(filePath, data);
-          },
-          mkdir: async (dirPath: string, options?: any) => {
-            return (window as any).electronAPI.mkdir(dirPath, options);
-          },
-          readdir: async (dirPath: string, options?: any) => {
-            const entries = await (window as any).electronAPI.readdir(
-              dirPath,
-              options,
-            );
-            if (options?.withFileTypes) {
-              return entries.map(
-                (e: { name: string; isDirectory: boolean }) => ({
-                  name: e.name,
-                  isDirectory: () => e.isDirectory,
-                }),
-              );
-            }
-            return entries;
-          },
-        } as T;
-
-      case "path":
-        return {
-          join: (...paths: string[]) => {
-            return (window as any).electronAPI.join(...paths);
-          },
-        } as T;
-
-      default:
-        console.warn(
-          `[loadNodeModule] Module ${name} not implemented in Electron renderer`,
-        );
-        return {} as T;
-    }
-  }
-
-  // Fallback for Node.js environment (main process or tests)
-  if (typeof require !== "undefined") {
-    console.log(`[loadNodeModule] Using require for ${name}`);
-    return require(name) as T;
-  }
-
-  // Log environment details when require is unavailable
-  console.log(
-    `[loadNodeModule] require unavailable; env details for ${name}`,
-    envDetails,
-  );
-
-  // Last resort - throw an error
-  throw new Error(`Module ${name} is not available in this environment`);
-};
->>>>>>> f456730c
+// For Electron renderer with context isolation, we need to use the exposed APIs
+// instead of trying to access Node.js modules directly
+import React from 'react';
+
+// Mock the Node.js modules for browser environment
+export const loadNodeModule = async <T = unknown>(name: string): Promise<T> => {
+  console.log(`[loadNodeModule] Attempting to load module: ${name}`);
+
+  // Check if we're in an Electron renderer with exposed APIs
+  if (typeof window !== "undefined" && (window as any).electronAPI) {
+    console.log(`[loadNodeModule] Using Electron API for ${name}`);
+
+    // Return mock implementations that use IPC
+    switch (name) {
+      case "fs/promises":
+        return {
+          readFile: async (filePath: string, options?: any) => {
+            return (window as any).electronAPI.readFile(filePath, options);
+          },
+          writeFile: async (filePath: string, data: string) => {
+            return (window as any).electronAPI.writeFile(filePath, data);
+          },
+          mkdir: async (dirPath: string, options?: any) => {
+            return (window as any).electronAPI.mkdir(dirPath, options);
+          },
+          readdir: async (dirPath: string, options?: any) => {
+            const entries = await (window as any).electronAPI.readdir(
+              dirPath,
+              options,
+            );
+            if (options?.withFileTypes) {
+              return entries.map(
+                (e: { name: string; isDirectory: boolean }) => ({
+                  name: e.name,
+                  isDirectory: () => e.isDirectory,
+                }),
+              );
+            }
+            return entries;
+          },
+        } as T;
+
+      case "path":
+        return {
+          join: async (...paths: string[]) => {
+            return (window as any).electronAPI.join(...paths);
+          },
+        } as T;
+
+      case "fs":
+        return {
+          readFileSync: (_filePath: string, _options?: any) => {
+            // For Electron renderer, we'll need to use the async API via IPC
+            throw new Error("Use fs/promises instead of fs in Electron renderer");
+          },
+          writeFileSync: (_filePath: string, _data: string) => {
+            throw new Error("Use fs/promises instead of fs in Electron renderer");
+          },
+        } as T;
+
+      case "@uiw/react-codemirror":
+        console.log(`[loadNodeModule] Loading CodeMirror...`);
+        // Return a simple textarea as fallback for now
+        return React.forwardRef((props: any, ref) => {
+          return React.createElement('textarea', {
+            ...props,
+            ref,
+            style: { width: '100%', height: '200px', fontFamily: 'monospace' }
+          });
+        }) as any;
+
+      case "@codemirror/lang-markdown":
+        console.log(`[loadNodeModule] Loading markdown lang (mock)...`);
+        // Return empty function as fallback
+        return (() => []) as T;
+
+      case "json5":
+        console.log(`[loadNodeModule] Loading JSON5 (fallback to JSON)...`);
+        // Use regular JSON as fallback
+        return JSON as any;
+
+      default:
+        console.warn(
+          `[loadNodeModule] Module ${name} not implemented in Electron renderer`,
+        );
+        return {} as T;
+    }
+  }
+
+  // Fallback for Node.js environment (main process or tests)
+  if (typeof process !== "undefined" && process.versions?.node) {
+    // Try CommonJS require first (for Jest/test environments)
+    if (typeof require !== "undefined") {
+      console.log(`[loadNodeModule] Using require for ${name}`);
+      try {
+        return require(name) as T;
+      } catch (err) {
+        console.warn(`[loadNodeModule] Failed to require ${name}:`, err);
+      }
+    }
+    
+    // Fall back to dynamic import for ESM environment
+    console.log(`[loadNodeModule] Using dynamic import for ${name}`);
+    try {
+      // Use dynamic import for ESM environment
+      if (name === 'path') {
+        const pathModule = await import('path');
+        return pathModule as T;
+      } else if (name === 'fs') {
+        const fsModule = await import('fs');
+        return fsModule as T;
+      } else if (name === 'fs/promises') {
+        const fsPromises = await import('fs/promises');
+        return fsPromises as T;
+      }
+    } catch (err) {
+      console.warn(`[loadNodeModule] Failed to import ${name}:`, err);
+    }
+  }
+
+  // Last resort - throw an error
+  throw new Error(`Module ${name} is not available in this environment`);
+};