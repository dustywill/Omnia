--- conflicted
+++ resolved
@@ -1,8 +1,4 @@
-<<<<<<< HEAD
 
-=======
-import { createRequire } from 'module';
->>>>>>> afc27833
 
 type NodeRequire = (module: string) => unknown;
 
@@ -24,7 +20,7 @@
   }
 };
 
-<<<<<<< HEAD
+//<<<<<<< gsbfat-codex/fix-react-default-export-error
 const nodeRequire: NodeRequire = typeof require === 'function'
   ? require
   : typeof module !== 'undefined' && typeof module.createRequire === 'function'
@@ -32,23 +28,23 @@
   : (() => {
       throw new Error('require is not available');
     })();
-=======
+//=======
 // Previous attempt used `eval('require')` when `require` wasn't available in ES modules.
 // That approach threw `ReferenceError: require is not defined` when running under ESM.
 // Instead, fall back to `createRequire` which safely provides a CommonJS `require`.
-const getMetaUrl = (): string | undefined => {
-  try {
+//const getMetaUrl = (): string | undefined => {
+ // try {
     // wrapped in Function to avoid syntax errors in CJS environments
-    return new Function('return import.meta.url')();
-  } catch {
-    return undefined;
-  }
-};
+  //  return new Function('return import.meta.url')();
+//  } catch {
+//    return undefined;
+//  }
+//};
 
-const nodeRequire: NodeRequire = typeof require === 'function'
-  ? require
-  : createRequire(getMetaUrl() ?? `${process.cwd()}/index.js`);
->>>>>>> afc27833
+//const nodeRequire: NodeRequire = typeof require === 'function'
+//  ? require
+//  : createRequire(getMetaUrl() ?? `${process.cwd()}/index.js`);
+//>>>>>>> main
 
 export const loadNodeModule = <T = unknown>(name: string): T => {
   if (typeof window !== 'undefined' && (window as any).require) {
