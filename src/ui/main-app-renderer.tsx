--- conflicted
+++ resolved
@@ -1,21 +1,20 @@
-<<<<<<< HEAD
-import React from 'react';
-import { createRoot, type Root } from 'react-dom/client';
-import { AppNavigation } from './components/AppNavigation/AppNavigation.js';
-import { StatusBar } from './components/StatusBar/StatusBar.js';
-import { DashboardView } from './views/DashboardView.js';
-import { PluginsView } from './views/PluginsView.js';
-import { SettingsView } from './views/SettingsView.js';
-import { LogsView } from './views/LogsView.js';
-import { PluginDetailView } from './views/PluginDetailView.js';
-import { EnhancedPluginManager } from '../core/enhanced-plugin-manager.js';
-import { ServiceRegistry } from '../core/service-registry.js';
-import { SettingsManager } from '../core/settings-manager.js';
-import { NavigationService } from '../core/navigation-service.js';
-import { createEventBus } from '../core/event-bus.js';
-import { loadNodeModule } from './node-module-loader.js';
+import React from "react";
+import { createRoot, type Root } from "react-dom/client";
+import { AppNavigation } from "./components/AppNavigation/AppNavigation.js";
+import { StatusBar } from "./components/StatusBar/StatusBar.js";
+import { DashboardView } from "./views/DashboardView.js";
+import { PluginsView } from "./views/PluginsView.js";
+import { SettingsView } from "./views/SettingsView.js";
+import { LogsView } from "./views/LogsView.js";
+import { PluginDetailView } from "./views/PluginDetailView.js";
+import { EnhancedPluginManager } from "../core/enhanced-plugin-manager.js";
+import { ServiceRegistry } from "../core/service-registry.js";
+import { SettingsManager } from "../core/settings-manager.js";
+import { NavigationService } from "../core/navigation-service.js";
+import { createEventBus } from "../core/event-bus.js";
+import { loadNodeModule } from "./node-module-loader.js";
 // Client logger is imported to initialize console capture
-import './client-logger.js';
+import "./client-logger.js";
 
 export type MainAppRendererOptions = {
   container: HTMLElement;
@@ -23,7 +22,13 @@
   configPath?: string;
 };
 
-export type AppView = 'dashboard' | 'plugins' | 'settings' | 'logs' | 'plugin-detail';
+export type AppView =
+  | "dashboard"
+  | "plugins"
+  | "settings"
+  | "logs"
+  | "plugin-detail"
+  | string; // Allow plugin-specific views
 
 export type PluginInfo = {
   id: string;
@@ -31,11 +36,11 @@
   description: string;
   version: string;
   author?: string;
-  type: 'simple' | 'configured' | 'hybrid';
+  type: "simple" | "configured" | "hybrid";
   enabled: boolean;
   manifest: any;
   config?: any;
-  status: 'active' | 'inactive' | 'error' | 'loading';
+  status: "active" | "inactive" | "error" | "loading";
   permissions?: string[];
   lastUpdated?: Date;
 };
@@ -46,18 +51,31 @@
   serviceRegistry: ServiceRegistry;
   settingsManager: SettingsManager;
   navigationService: NavigationService;
-}> = ({ pluginInfos, pluginManager, serviceRegistry, settingsManager, navigationService }) => {
-  const [currentView, setCurrentView] = React.useState<AppView>('dashboard');
-  const [selectedPluginId, setSelectedPluginId] = React.useState<string | null>(null);
+}> = ({
+  pluginInfos,
+  pluginManager,
+  serviceRegistry,
+  settingsManager,
+  navigationService,
+}) => {
+  const [currentView, setCurrentView] = React.useState<AppView>("dashboard");
+  const [currentPluginSettingsId, setCurrentPluginSettingsId] = React.useState<
+    string | null
+  >(null);
+  const [selectedPluginId, setSelectedPluginId] = React.useState<string | null>(
+    null,
+  );
   const [settingsTarget, setSettingsTarget] = React.useState<{
     pluginId: string;
     focusEditor?: boolean;
   } | null>(null);
-  const [pluginFilter, setPluginFilter] = React.useState<'all' | 'active' | 'inactive' | 'error'>('all');
+  const [pluginFilter, setPluginFilter] = React.useState<
+    "all" | "active" | "inactive" | "error"
+  >("all");
 
   // Subscribe to navigation changes
   React.useEffect(() => {
-    const unsubscribe = navigationService.on('navigation:change', (state) => {
+    const unsubscribe = navigationService.on("navigation:change", (state) => {
       setCurrentView(state.currentView);
       setSelectedPluginId(state.selectedPluginId || null);
       setSettingsTarget(state.settingsTarget || null);
@@ -71,136 +89,177 @@
     navigationService.setupBrowserNavigation();
   }, [navigationService]);
 
-  const handleViewChange = (view: 'dashboard' | 'plugins' | 'settings' | 'logs') => {
+  const handleViewChange = (
+    view: "dashboard" | "plugins" | "settings" | "logs" | string,
+  ) => {
+    // Check if this is a plugin settings view
+    if (view.startsWith("plugin-")) {
+      const pluginId = view.replace("plugin-", "");
+      setCurrentView(view);
+      setCurrentPluginSettingsId(pluginId);
+      // Set settings target for the specific plugin
+      setSettingsTarget({ pluginId });
+      return;
+    }
+
+    // Reset plugin settings when navigating away
+    setCurrentPluginSettingsId(null);
+    setSettingsTarget(null);
+
     // Reset filter when navigating to plugins view normally
-    if (view === 'plugins') {
-      setPluginFilter('all');
+    if (view === "plugins") {
+      setPluginFilter("all");
     }
-    navigationService.navigateTo(view);
+    navigationService.navigateTo(
+      view as "dashboard" | "plugins" | "settings" | "logs",
+    );
   };
 
   const handlePluginSelect = (pluginId: string) => {
     navigationService.navigateToPluginDetail(pluginId);
   };
 
-  const handlePluginConfigure = (pluginId: string, source: 'plugins' | 'plugin-detail' | 'dashboard' = 'plugins') => {
+  const handlePluginConfigure = (
+    pluginId: string,
+    source: "plugins" | "plugin-detail" | "dashboard" = "plugins",
+  ) => {
     navigationService.navigateToPluginConfig(pluginId, source);
   };
 
   const handleBackToPlugins = () => {
     if (!navigationService.navigateBack()) {
       // Fallback to dashboard view if no history
-      navigationService.navigateTo('dashboard');
+      navigationService.navigateTo("dashboard");
     }
   };
 
-  const handleStatusClick = (filter: 'active' | 'inactive' | 'error') => {
+  const handleStatusClick = (filter: "active" | "inactive" | "error") => {
     setPluginFilter(filter);
-    navigationService.navigateTo('plugins');
-  };
-
-  const selectedPlugin = selectedPluginId 
-    ? pluginInfos.find(p => p.id === selectedPluginId)
+    navigationService.navigateTo("plugins");
+  };
+
+  const selectedPlugin = selectedPluginId
+    ? pluginInfos.find((p) => p.id === selectedPluginId)
     : null;
 
-  const activePlugins = pluginInfos.filter(p => p.status === 'active').length;
-  const errorPlugins = pluginInfos.filter(p => p.status === 'error').length;
+  const activePlugins = pluginInfos.filter((p) => p.status === "active").length;
+  const errorPlugins = pluginInfos.filter((p) => p.status === "error").length;
 
   const mainStyle: React.CSSProperties = {
-    display: 'flex',
-    flexDirection: 'column',
-    height: '100vh',
+    display: "flex",
+    flexDirection: "column",
+    height: "100vh",
     fontFamily: "'Nunito Sans', sans-serif",
-    backgroundColor: '#f8fafc'
+    backgroundColor: "#f8fafc",
   };
 
   const appBodyStyle: React.CSSProperties = {
-    display: 'flex',
+    display: "flex",
     flex: 1,
-    overflow: 'hidden',
-    marginBottom: '33px' // Account for StatusBar height (32px) + border (1px)
+    overflow: "hidden",
+    marginBottom: "33px", // Account for StatusBar height (32px) + border (1px)
   };
 
   const contentStyle: React.CSSProperties = {
     flex: 1,
-    overflowY: 'auto'
+    overflowY: "auto",
   };
 
   return (
     <div style={mainStyle}>
       <div style={appBodyStyle}>
-        <AppNavigation 
-          currentView={currentView === 'plugin-detail' ? 'plugins' : currentView} 
+        <AppNavigation
+          currentView={
+            currentView === "plugin-detail" ? "plugins" : currentView
+          }
           onViewChange={handleViewChange}
+          plugins={pluginInfos.map((p) => ({
+            id: p.id,
+            name: p.name,
+            enabled: p.enabled,
+          }))}
         />
-        
+
         <main style={contentStyle}>
-        {currentView === 'dashboard' && (
-          <DashboardView 
-            plugins={pluginInfos}
-            onPluginSelect={handlePluginSelect}
-            onViewChange={handleViewChange}
-            onStatusClick={handleStatusClick}
-          />
-        )}
-        
-        {currentView === 'plugins' && (
-          <PluginsView 
-            plugins={pluginInfos}
-            onPluginSelect={handlePluginSelect}
-            onPluginToggle={(pluginId) => {
-              // TODO: Implement plugin toggle
-              console.log('Toggle plugin:', pluginId);
-            }}
-            onPluginConfigure={(pluginId) => handlePluginConfigure(pluginId, 'plugins')}
-            onPluginRemove={(pluginId) => {
-              // TODO: Implement plugin removal
-              console.log('Remove plugin:', pluginId);
-            }}
-            initialFilter={pluginFilter}
-          />
-        )}
-        
-        {currentView === 'settings' && (
-          <SettingsView 
-            settingsManager={settingsManager}
-            plugins={pluginInfos}
-            pluginManager={pluginManager}
-            navigationTarget={settingsTarget}
-          />
-        )}
-        
-        {currentView === 'logs' && (
-          <LogsView 
-            plugins={pluginInfos.map(p => ({ id: p.id, name: p.name }))}
-          />
-        )}
-        
-        {currentView === 'plugin-detail' && selectedPlugin && (
-          <PluginDetailView 
-            plugin={selectedPlugin}
-            pluginManager={pluginManager}
-            serviceRegistry={serviceRegistry}
-            settingsManager={settingsManager}
-            onBack={handleBackToPlugins}
-            onConfigure={(pluginId) => handlePluginConfigure(pluginId, 'plugin-detail')}
-          />
-        )}
+          {currentView === "dashboard" && (
+            <DashboardView
+              plugins={pluginInfos}
+              onPluginSelect={handlePluginSelect}
+              onViewChange={handleViewChange}
+              onStatusClick={handleStatusClick}
+            />
+          )}
+
+          {currentView === "plugins" && (
+            <PluginsView
+              plugins={pluginInfos}
+              onPluginSelect={handlePluginSelect}
+              onPluginToggle={(pluginId) => {
+                // TODO: Implement plugin toggle
+                console.log("Toggle plugin:", pluginId);
+              }}
+              onPluginConfigure={(pluginId) =>
+                handlePluginConfigure(pluginId, "plugins")
+              }
+              onPluginRemove={(pluginId) => {
+                // TODO: Implement plugin removal
+                console.log("Remove plugin:", pluginId);
+              }}
+              initialFilter={pluginFilter}
+            />
+          )}
+
+          {(currentView === "settings" ||
+            currentView.startsWith("plugin-")) && (
+            <SettingsView
+              settingsManager={settingsManager}
+              plugins={pluginInfos}
+              pluginManager={pluginManager}
+              navigationTarget={settingsTarget}
+              viewMode={
+                currentView.startsWith("plugin-") ? "plugin-only" : "full"
+              }
+              targetPluginId={currentPluginSettingsId}
+            />
+          )}
+
+          {currentView === "logs" && (
+            <LogsView
+              plugins={pluginInfos.map((p) => ({ id: p.id, name: p.name }))}
+            />
+          )}
+
+          {currentView === "plugin-detail" && selectedPlugin && (
+            <PluginDetailView
+              plugin={selectedPlugin}
+              pluginManager={pluginManager}
+              serviceRegistry={serviceRegistry}
+              settingsManager={settingsManager}
+              onBack={handleBackToPlugins}
+              onConfigure={(pluginId) =>
+                handlePluginConfigure(pluginId, "plugin-detail")
+              }
+            />
+          )}
         </main>
       </div>
-      
-      <StatusBar 
+
+      <StatusBar
         activePlugins={activePlugins}
         totalPlugins={pluginInfos.length}
         errorPlugins={errorPlugins}
         currentView={currentView}
         onStatusClick={handleStatusClick}
-        selectedPlugin={selectedPlugin ? {
-          version: selectedPlugin.version,
-          author: selectedPlugin.author,
-          type: selectedPlugin.type,
-          permissions: selectedPlugin.permissions
-        } : null}
+        selectedPlugin={
+          selectedPlugin
+            ? {
+                version: selectedPlugin.version,
+                author: selectedPlugin.author,
+                type: selectedPlugin.type,
+                permissions: selectedPlugin.permissions,
+              }
+            : null
+        }
       />
     </div>
   );
@@ -210,30 +269,33 @@
   opts: MainAppRendererOptions,
 ): Promise<Root> => {
   // Initialize client-side logging first - this will start capturing all console logs
-  console.log('[initMainAppRenderer] Initializing client-side console logging');
-  
-  console.log('[initMainAppRenderer] Starting main application renderer initialization');
-  
-  const path = await loadNodeModule<typeof import('path')>('path');
-  const configPath = opts.configPath || await path.join(process.cwd(), 'config');
-  
+  console.log("[initMainAppRenderer] Initializing client-side console logging");
+
+  console.log(
+    "[initMainAppRenderer] Starting main application renderer initialization",
+  );
+
+  const path = await loadNodeModule<typeof import("path")>("path");
+  const configPath =
+    opts.configPath || (await path.join(process.cwd(), "config"));
+
   // Initialize core systems
-  console.log('[initMainAppRenderer] Initializing settings manager');
+  console.log("[initMainAppRenderer] Initializing settings manager");
   const settingsManager = new SettingsManager(configPath);
   await settingsManager.init();
-  
-  console.log('[initMainAppRenderer] Initializing service registry');
+
+  console.log("[initMainAppRenderer] Initializing service registry");
   const serviceRegistry = new ServiceRegistry(createEventBus(), {
     info: async (message: string) => console.log(message),
     warn: async (message: string) => console.warn(message),
     error: async (message: string) => console.error(message),
-    debug: async (message: string) => console.debug(message)
+    debug: async (message: string) => console.debug(message),
   });
-  
-  console.log('[initMainAppRenderer] Initializing navigation service');
+
+  console.log("[initMainAppRenderer] Initializing navigation service");
   const navigationService = new NavigationService();
-  
-  console.log('[initMainAppRenderer] Initializing plugin manager');
+
+  console.log("[initMainAppRenderer] Initializing plugin manager");
   const pluginManager = new EnhancedPluginManager({
     pluginsDirectory: opts.pluginsPath,
     configDirectory: configPath,
@@ -241,39 +303,45 @@
     serviceRegistry,
   });
   await pluginManager.init();
-  
+
   // Discover and load plugin information
-  console.log('[initMainAppRenderer] Discovering plugins');
+  console.log("[initMainAppRenderer] Discovering plugins");
   await pluginManager.discoverPlugins();
-  
-  console.log('[initMainAppRenderer] Loading plugin registry');
+
+  console.log("[initMainAppRenderer] Loading plugin registry");
   const registry = await settingsManager.loadPluginRegistry();
-  
+
   // Get plugin information for rendering
   const pluginInfos: PluginInfo[] = [];
-  
+
   for (const [pluginId, registryEntry] of Object.entries(registry.plugins)) {
     try {
       const manifest = await pluginManager.loadManifest(pluginId);
       if (!manifest) {
-        console.warn(`[initMainAppRenderer] No manifest found for plugin: ${pluginId}`);
+        console.warn(
+          `[initMainAppRenderer] No manifest found for plugin: ${pluginId}`,
+        );
         continue;
       }
-      
+
       let config = undefined;
-      let status: 'active' | 'inactive' | 'error' | 'loading' = registryEntry.enabled ? 'active' : 'inactive';
-      
-      // Load configuration for configured and hybrid plugins  
-      if (manifest.type === 'configured' || manifest.type === 'hybrid') {
+      let status: "active" | "inactive" | "error" | "loading" =
+        registryEntry.enabled ? "active" : "inactive";
+
+      // Load configuration for configured and hybrid plugins
+      if (manifest.type === "configured" || manifest.type === "hybrid") {
         try {
           // First try to load the default config from the plugin
           const pluginModule = await pluginManager.loadPluginModule(pluginId);
           config = pluginModule?.defaultConfig;
-          
+
           // Then try to load and merge any saved configuration
           const configSchema = await pluginManager.loadConfigSchema(pluginId);
           if (configSchema) {
-            const savedConfig = await settingsManager.loadPluginConfig(pluginId, configSchema);
+            const savedConfig = await settingsManager.loadPluginConfig(
+              pluginId,
+              configSchema,
+            );
             // Merge saved config with defaults if available
             if (savedConfig && config) {
               config = { ...config, ...savedConfig };
@@ -282,28 +350,34 @@
             }
           }
         } catch (err) {
-          console.warn(`[initMainAppRenderer] Failed to load config for ${pluginId}:`, err);
+          console.warn(
+            `[initMainAppRenderer] Failed to load config for ${pluginId}:`,
+            err,
+          );
           // Keep status as active but use default config only
           try {
             const pluginModule = await pluginManager.loadPluginModule(pluginId);
             config = pluginModule?.defaultConfig;
             if (!config) {
-              status = 'error';
+              status = "error";
             }
           } catch (moduleErr) {
-            console.error(`[initMainAppRenderer] Failed to load plugin module for ${pluginId}:`, moduleErr);
-            status = 'error';
+            console.error(
+              `[initMainAppRenderer] Failed to load plugin module for ${pluginId}:`,
+              moduleErr,
+            );
+            status = "error";
           }
         }
       }
-      
+
       pluginInfos.push({
         id: pluginId,
         name: manifest.name || pluginId,
         description: manifest.description || `${manifest.type} plugin`,
-        version: manifest.version || '1.0.0',
+        version: manifest.version || "1.0.0",
         author: manifest.author,
-        type: (manifest.type as 'simple' | 'configured' | 'hybrid') || 'simple',
+        type: (manifest.type as "simple" | "configured" | "hybrid") || "simple",
         enabled: registryEntry.enabled !== false,
         manifest,
         config,
@@ -311,428 +385,67 @@
         permissions: manifest.permissions,
         lastUpdated: new Date(), // TODO: Get from file system
       });
-      
     } catch (err) {
-      console.error(`[initMainAppRenderer] Failed to load plugin info for ${pluginId}:`, err);
+      console.error(
+        `[initMainAppRenderer] Failed to load plugin info for ${pluginId}:`,
+        err,
+      );
       // Add error plugin entry
       pluginInfos.push({
         id: pluginId,
         name: pluginId,
-        description: 'Failed to load plugin',
-        version: '0.0.0',
-        type: 'simple',
+        description: "Failed to load plugin",
+        version: "0.0.0",
+        type: "simple",
         enabled: false,
         manifest: {},
-        status: 'error',
+        status: "error",
       });
     }
   }
-  
-  console.log(`[initMainAppRenderer] Found ${pluginInfos.length} plugins:`, pluginInfos.map(p => `${p.id} (${p.type})`));
-  
+
+  console.log(
+    `[initMainAppRenderer] Found ${pluginInfos.length} plugins:`,
+    pluginInfos.map((p) => `${p.id} (${p.type})`),
+  );
+
   // Initialize services for hybrid plugins
-  console.log('[initMainAppRenderer] Initializing plugin services');
+  console.log("[initMainAppRenderer] Initializing plugin services");
   for (const pluginInfo of pluginInfos) {
-    if (pluginInfo.enabled && (pluginInfo.type === 'hybrid' || pluginInfo.manifest.services)) {
+    if (
+      pluginInfo.enabled &&
+      (pluginInfo.type === "hybrid" || pluginInfo.manifest.services)
+    ) {
       try {
         await pluginManager.initializeServices(pluginInfo.id);
-        console.log(`[initMainAppRenderer] Services initialized for ${pluginInfo.id}`);
+        console.log(
+          `[initMainAppRenderer] Services initialized for ${pluginInfo.id}`,
+        );
       } catch (err) {
-        console.error(`[initMainAppRenderer] Failed to initialize services for ${pluginInfo.id}:`, err);
+        console.error(
+          `[initMainAppRenderer] Failed to initialize services for ${pluginInfo.id}:`,
+          err,
+        );
         // Mark plugin as error
-        const plugin = pluginInfos.find(p => p.id === pluginInfo.id);
-        if (plugin) plugin.status = 'error';
+        const plugin = pluginInfos.find((p) => p.id === pluginInfo.id);
+        if (plugin) plugin.status = "error";
       }
     }
   }
 
   const root = createRoot(opts.container);
-  root.render(React.createElement(MainApp, {
-    pluginInfos,
-    pluginManager,
-    serviceRegistry,
-    settingsManager,
-    navigationService,
-  }));
-  
-  console.log('[initMainAppRenderer] Main application renderer initialized successfully');
+  root.render(
+    React.createElement(MainApp, {
+      pluginInfos,
+      pluginManager,
+      serviceRegistry,
+      settingsManager,
+      navigationService,
+    }),
+  );
+
+  console.log(
+    "[initMainAppRenderer] Main application renderer initialized successfully",
+  );
   return root;
-=======
-import React from 'react';
-import { createRoot, type Root } from 'react-dom/client';
-import { AppNavigation } from './components/AppNavigation/AppNavigation.js';
-import { StatusBar } from './components/StatusBar/StatusBar.js';
-import { DashboardView } from './views/DashboardView.js';
-import { PluginsView } from './views/PluginsView.js';
-import { SettingsView } from './views/SettingsView.js';
-import { LogsView } from './views/LogsView.js';
-import { PluginDetailView } from './views/PluginDetailView.js';
-import { EnhancedPluginManager } from '../core/enhanced-plugin-manager.js';
-import { ServiceRegistry } from '../core/service-registry.js';
-import { SettingsManager } from '../core/settings-manager.js';
-import { NavigationService } from '../core/navigation-service.js';
-import { createEventBus } from '../core/event-bus.js';
-import { loadNodeModule } from './node-module-loader.js';
-// Client logger is imported to initialize console capture
-import './client-logger.js';
-
-export type MainAppRendererOptions = {
-  container: HTMLElement;
-  pluginsPath: string;
-  configPath?: string;
-};
-
-export type AppView = 'dashboard' | 'plugins' | 'settings' | 'logs' | 'plugin-detail' | string; // Allow plugin-specific views
-
-export type PluginInfo = {
-  id: string;
-  name: string;
-  description: string;
-  version: string;
-  author?: string;
-  type: 'simple' | 'configured' | 'hybrid';
-  enabled: boolean;
-  manifest: any;
-  config?: any;
-  status: 'active' | 'inactive' | 'error' | 'loading';
-  permissions?: string[];
-  lastUpdated?: Date;
-};
-
-const MainApp: React.FC<{
-  pluginInfos: PluginInfo[];
-  pluginManager: EnhancedPluginManager;
-  serviceRegistry: ServiceRegistry;
-  settingsManager: SettingsManager;
-  navigationService: NavigationService;
-}> = ({ pluginInfos, pluginManager, serviceRegistry, settingsManager, navigationService }) => {
-  const [currentView, setCurrentView] = React.useState<AppView>('dashboard');
-  const [currentPluginSettingsId, setCurrentPluginSettingsId] = React.useState<string | null>(null);
-  const [selectedPluginId, setSelectedPluginId] = React.useState<string | null>(null);
-  const [settingsTarget, setSettingsTarget] = React.useState<{
-    pluginId: string;
-    focusEditor?: boolean;
-  } | null>(null);
-  const [pluginFilter, setPluginFilter] = React.useState<'all' | 'active' | 'inactive' | 'error'>('all');
-
-  // Subscribe to navigation changes
-  React.useEffect(() => {
-    const unsubscribe = navigationService.on('navigation:change', (state) => {
-      setCurrentView(state.currentView);
-      setSelectedPluginId(state.selectedPluginId || null);
-      setSettingsTarget(state.settingsTarget || null);
-    });
-
-    return unsubscribe;
-  }, [navigationService]);
-
-  // Initialize navigation from URL on mount
-  React.useEffect(() => {
-    navigationService.setupBrowserNavigation();
-  }, [navigationService]);
-
-  const handleViewChange = (view: 'dashboard' | 'plugins' | 'settings' | 'logs' | string) => {
-    // Check if this is a plugin settings view
-    if (view.startsWith('plugin-')) {
-      const pluginId = view.replace('plugin-', '');
-      setCurrentView(view);
-      setCurrentPluginSettingsId(pluginId);
-      // Set settings target for the specific plugin
-      setSettingsTarget({ pluginId });
-      return;
-    }
-    
-    // Reset plugin settings when navigating away
-    setCurrentPluginSettingsId(null);
-    setSettingsTarget(null);
-    
-    // Reset filter when navigating to plugins view normally
-    if (view === 'plugins') {
-      setPluginFilter('all');
-    }
-    navigationService.navigateTo(view as 'dashboard' | 'plugins' | 'settings' | 'logs');
-  };
-
-  const handlePluginSelect = (pluginId: string) => {
-    navigationService.navigateToPluginDetail(pluginId);
-  };
-
-  const handlePluginConfigure = (pluginId: string, source: 'plugins' | 'plugin-detail' | 'dashboard' = 'plugins') => {
-    navigationService.navigateToPluginConfig(pluginId, source);
-  };
-
-  const handleBackToPlugins = () => {
-    if (!navigationService.navigateBack()) {
-      // Fallback to dashboard view if no history
-      navigationService.navigateTo('dashboard');
-    }
-  };
-
-  const handleStatusClick = (filter: 'active' | 'inactive' | 'error') => {
-    setPluginFilter(filter);
-    navigationService.navigateTo('plugins');
-  };
-
-  const selectedPlugin = selectedPluginId 
-    ? pluginInfos.find(p => p.id === selectedPluginId)
-    : null;
-
-  const activePlugins = pluginInfos.filter(p => p.status === 'active').length;
-  const errorPlugins = pluginInfos.filter(p => p.status === 'error').length;
-
-  const mainStyle: React.CSSProperties = {
-    display: 'flex',
-    flexDirection: 'column',
-    height: '100vh',
-    fontFamily: "'Nunito Sans', sans-serif",
-    backgroundColor: '#f8fafc'
-  };
-
-  const appBodyStyle: React.CSSProperties = {
-    display: 'flex',
-    flex: 1,
-    overflow: 'hidden',
-    marginBottom: '33px' // Account for StatusBar height (32px) + border (1px)
-  };
-
-  const contentStyle: React.CSSProperties = {
-    flex: 1,
-    overflow: 'hidden'
-  };
-
-  return (
-    <div style={mainStyle}>
-      <div style={appBodyStyle}>
-        <AppNavigation 
-          currentView={currentView === 'plugin-detail' ? 'plugins' : currentView} 
-          onViewChange={handleViewChange}
-          plugins={pluginInfos.map(p => ({ id: p.id, name: p.name, enabled: p.enabled }))}
-        />
-        
-        <main style={contentStyle}>
-        {currentView === 'dashboard' && (
-          <DashboardView 
-            plugins={pluginInfos}
-            onPluginSelect={handlePluginSelect}
-            onViewChange={handleViewChange}
-            onStatusClick={handleStatusClick}
-          />
-        )}
-        
-        {currentView === 'plugins' && (
-          <PluginsView 
-            plugins={pluginInfos}
-            onPluginSelect={handlePluginSelect}
-            onPluginToggle={(pluginId) => {
-              // TODO: Implement plugin toggle
-              console.log('Toggle plugin:', pluginId);
-            }}
-            onPluginConfigure={(pluginId) => handlePluginConfigure(pluginId, 'plugins')}
-            onPluginRemove={(pluginId) => {
-              // TODO: Implement plugin removal
-              console.log('Remove plugin:', pluginId);
-            }}
-            initialFilter={pluginFilter}
-          />
-        )}
-        
-        {(currentView === 'settings' || currentView.startsWith('plugin-')) && (
-          <SettingsView 
-            settingsManager={settingsManager}
-            plugins={pluginInfos}
-            pluginManager={pluginManager}
-            navigationTarget={settingsTarget}
-            viewMode={currentView.startsWith('plugin-') ? 'plugin-only' : 'full'}
-            targetPluginId={currentPluginSettingsId}
-          />
-        )}
-        
-        {currentView === 'logs' && (
-          <LogsView 
-            plugins={pluginInfos.map(p => ({ id: p.id, name: p.name }))}
-          />
-        )}
-        
-        {currentView === 'plugin-detail' && selectedPlugin && (
-          <PluginDetailView 
-            plugin={selectedPlugin}
-            pluginManager={pluginManager}
-            serviceRegistry={serviceRegistry}
-            settingsManager={settingsManager}
-            onBack={handleBackToPlugins}
-            onConfigure={(pluginId) => handlePluginConfigure(pluginId, 'plugin-detail')}
-          />
-        )}
-        </main>
-      </div>
-      
-      <StatusBar 
-        activePlugins={activePlugins}
-        totalPlugins={pluginInfos.length}
-        errorPlugins={errorPlugins}
-        currentView={currentView}
-        onStatusClick={handleStatusClick}
-        selectedPlugin={selectedPlugin ? {
-          version: selectedPlugin.version,
-          author: selectedPlugin.author,
-          type: selectedPlugin.type,
-          permissions: selectedPlugin.permissions
-        } : null}
-      />
-    </div>
-  );
-};
-
-export const initMainAppRenderer = async (
-  opts: MainAppRendererOptions,
-): Promise<Root> => {
-  // Initialize client-side logging first - this will start capturing all console logs
-  console.log('[initMainAppRenderer] Initializing client-side console logging');
-  
-  console.log('[initMainAppRenderer] Starting main application renderer initialization');
-  
-  const path = await loadNodeModule<typeof import('path')>('path');
-  const configPath = opts.configPath || await path.join(process.cwd(), 'config');
-  
-  // Initialize core systems
-  console.log('[initMainAppRenderer] Initializing settings manager');
-  const settingsManager = new SettingsManager(configPath);
-  await settingsManager.init();
-  
-  console.log('[initMainAppRenderer] Initializing service registry');
-  const serviceRegistry = new ServiceRegistry(createEventBus(), {
-    info: async (message: string) => console.log(message),
-    warn: async (message: string) => console.warn(message),
-    error: async (message: string) => console.error(message),
-    debug: async (message: string) => console.debug(message)
-  });
-  
-  console.log('[initMainAppRenderer] Initializing navigation service');
-  const navigationService = new NavigationService();
-  
-  console.log('[initMainAppRenderer] Initializing plugin manager');
-  const pluginManager = new EnhancedPluginManager({
-    pluginsDirectory: opts.pluginsPath,
-    configDirectory: configPath,
-    settingsManager,
-    serviceRegistry,
-  });
-  await pluginManager.init();
-  
-  // Discover and load plugin information
-  console.log('[initMainAppRenderer] Discovering plugins');
-  await pluginManager.discoverPlugins();
-  
-  console.log('[initMainAppRenderer] Loading plugin registry');
-  const registry = await settingsManager.loadPluginRegistry();
-  
-  // Get plugin information for rendering
-  const pluginInfos: PluginInfo[] = [];
-  
-  for (const [pluginId, registryEntry] of Object.entries(registry.plugins)) {
-    try {
-      const manifest = await pluginManager.loadManifest(pluginId);
-      if (!manifest) {
-        console.warn(`[initMainAppRenderer] No manifest found for plugin: ${pluginId}`);
-        continue;
-      }
-      
-      let config = undefined;
-      let status: 'active' | 'inactive' | 'error' | 'loading' = registryEntry.enabled ? 'active' : 'inactive';
-      
-      // Load configuration for configured and hybrid plugins  
-      if (manifest.type === 'configured' || manifest.type === 'hybrid') {
-        try {
-          // First try to load the default config from the plugin
-          const pluginModule = await pluginManager.loadPluginModule(pluginId);
-          config = pluginModule?.defaultConfig;
-          
-          // Then try to load and merge any saved configuration
-          const configSchema = await pluginManager.loadConfigSchema(pluginId);
-          if (configSchema) {
-            const savedConfig = await settingsManager.loadPluginConfig(pluginId, configSchema);
-            // Merge saved config with defaults if available
-            if (savedConfig && config) {
-              config = { ...config, ...savedConfig };
-            } else if (savedConfig) {
-              config = savedConfig;
-            }
-          }
-        } catch (err) {
-          console.warn(`[initMainAppRenderer] Failed to load config for ${pluginId}:`, err);
-          // Keep status as active but use default config only
-          try {
-            const pluginModule = await pluginManager.loadPluginModule(pluginId);
-            config = pluginModule?.defaultConfig;
-            if (!config) {
-              status = 'error';
-            }
-          } catch (moduleErr) {
-            console.error(`[initMainAppRenderer] Failed to load plugin module for ${pluginId}:`, moduleErr);
-            status = 'error';
-          }
-        }
-      }
-      
-      pluginInfos.push({
-        id: pluginId,
-        name: manifest.name || pluginId,
-        description: manifest.description || `${manifest.type} plugin`,
-        version: manifest.version || '1.0.0',
-        author: manifest.author,
-        type: (manifest.type as 'simple' | 'configured' | 'hybrid') || 'simple',
-        enabled: registryEntry.enabled !== false,
-        manifest,
-        config,
-        status,
-        permissions: manifest.permissions,
-        lastUpdated: new Date(), // TODO: Get from file system
-      });
-      
-    } catch (err) {
-      console.error(`[initMainAppRenderer] Failed to load plugin info for ${pluginId}:`, err);
-      // Add error plugin entry
-      pluginInfos.push({
-        id: pluginId,
-        name: pluginId,
-        description: 'Failed to load plugin',
-        version: '0.0.0',
-        type: 'simple',
-        enabled: false,
-        manifest: {},
-        status: 'error',
-      });
-    }
-  }
-  
-  console.log(`[initMainAppRenderer] Found ${pluginInfos.length} plugins:`, pluginInfos.map(p => `${p.id} (${p.type})`));
-  
-  // Initialize services for hybrid plugins
-  console.log('[initMainAppRenderer] Initializing plugin services');
-  for (const pluginInfo of pluginInfos) {
-    if (pluginInfo.enabled && (pluginInfo.type === 'hybrid' || pluginInfo.manifest.services)) {
-      try {
-        await pluginManager.initializeServices(pluginInfo.id);
-        console.log(`[initMainAppRenderer] Services initialized for ${pluginInfo.id}`);
-      } catch (err) {
-        console.error(`[initMainAppRenderer] Failed to initialize services for ${pluginInfo.id}:`, err);
-        // Mark plugin as error
-        const plugin = pluginInfos.find(p => p.id === pluginInfo.id);
-        if (plugin) plugin.status = 'error';
-      }
-    }
-  }
-
-  const root = createRoot(opts.container);
-  root.render(React.createElement(MainApp, {
-    pluginInfos,
-    pluginManager,
-    serviceRegistry,
-    settingsManager,
-    navigationService,
-  }));
-  
-  console.log('[initMainAppRenderer] Main application renderer initialized successfully');
-  return root;
->>>>>>> ff7d76cb
 };