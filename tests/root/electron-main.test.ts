--- conflicted
+++ resolved
@@ -36,7 +36,7 @@
     expect(logger.info).toHaveBeenCalledWith(expect.stringContaining('index.html'));
   });
 
-<<<<<<< HEAD
+
   it('starts Electron on execution when NODE_ENV is not test', () => {
     const result = spawnSync(
       'node',
@@ -53,19 +53,6 @@
       { env: { ...process.env, NODE_ENV: 'test' } },
     );
     expect(result.status).toBe(0);
-=======
-  it('starts Electron when imported outside test env', async () => {
-    jest.resetModules();
-    process.env.NODE_ENV = 'production';
 
-    await import('../../src/electron-main.js');
-    await Promise.resolve();
-    await Promise.resolve();
-
-    expect(createLogger).toHaveBeenCalled();
-    expect(whenReady).toHaveBeenCalled();
-
-    process.env.NODE_ENV = 'test';
->>>>>>> 42301f9c
   });
 });